--- conflicted
+++ resolved
@@ -43,16 +43,7 @@
         /// <summary>
         /// All methods defined within this type.
         /// </summary>
-<<<<<<< HEAD
-        Methods :
-            WoofWare.PawPrint.MethodInfo<
-                GenericParamFromMetadata,
-                WoofWare.PawPrint.GenericParameter * GenericParamMetadata,
-                TypeDefn
-             > list
-=======
         Methods : WoofWare.PawPrint.MethodInfo<GenericParamFromMetadata, GenericParamFromMetadata, TypeDefn> list
->>>>>>> 92f22cff
 
         /// <summary>
         /// Method implementation mappings for this type, often used for interface implementations
