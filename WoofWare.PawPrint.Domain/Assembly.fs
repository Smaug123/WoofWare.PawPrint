--- conflicted
+++ resolved
@@ -463,12 +463,8 @@
                 match targetType with
                 | [ t ] ->
                     let t =
-<<<<<<< HEAD
-                        t |> TypeInfo.mapGeneric (fun (param, md) -> genericArgs.[param.SequenceNumber])
-=======
                         t
-                        |> TypeInfo.mapGeneric (fun _ (param, md) -> genericArgs.[param.SequenceNumber])
->>>>>>> 92f22cff
+                        |> TypeInfo.mapGeneric (fun (param, md) -> genericArgs.[param.SequenceNumber])
 
                     TypeResolutionResult.Resolved (assy, t)
                 | _ :: _ :: _ -> failwith $"Multiple matching type definitions! {nsPath} {target.Name}"
@@ -494,11 +490,7 @@
         | Some typeDef ->
             let typeDef =
                 typeDef
-<<<<<<< HEAD
                 |> TypeInfo.mapGeneric (fun (param, md) -> genericArgs.[param.SequenceNumber])
-=======
-                |> TypeInfo.mapGeneric (fun _ (param, md) -> genericArgs.[param.SequenceNumber])
->>>>>>> 92f22cff
 
             TypeResolutionResult.Resolved (assy, typeDef)
         | None ->
