namespace WoofWare.PawPrint

#nowarn "9"

open System
open System.Collections.Generic
open System.Collections.Immutable
open System.Reflection
open System.Reflection.Metadata
open System.Reflection.PortableExecutable
open Microsoft.Extensions.Logging

/// <summary>
/// Represents information about a method parameter.
/// Corresponds to Parameter in System.Reflection.Metadata.
/// </summary>
type Parameter =
    {
        /// <summary>The name of the parameter.</summary>
        Name : string

        /// <summary>
        /// The default value of the parameter, if one is specified.
        /// This is used for optional parameters.
        /// </summary>
        DefaultValue : Constant

        /// <summary>
        /// The position of the parameter in the parameter list.
        /// For instance methods, index 0 is the 'this' parameter.
        /// </summary>
        SequenceNumber : int
    }

[<RequireQualifiedAccess>]
module Parameter =
    let readAll (metadata : MetadataReader) (param : ParameterHandleCollection) : Parameter ImmutableArray =
        let result = ImmutableArray.CreateBuilder ()

        for param in param do
            let param = metadata.GetParameter param

            // The spec doesn't seem to mention this behaviour, but a sequence number of 0 (and an unnamed parameter)
            // seems to correspond with a ref return.
            if param.SequenceNumber <> 0 then
                {
                    Name = metadata.GetString param.Name
                    DefaultValue = metadata.GetConstant (param.GetDefaultValue ())
                    SequenceNumber = param.SequenceNumber
                }
                |> result.Add

        result.ToImmutable ()

type GenericVariance =
    | Covariant
    | Contravariant

type GenericConstraint =
    | Reference
    | NonNullableValue

/// <summary>
/// Represents a generic type or method parameter definition.
/// Corresponds to GenericParameter in System.Reflection.Metadata.
/// </summary>
type GenericParameter =
    {
        /// <summary>The name of the generic parameter (e.g., 'T', 'TKey', etc.).</summary>
        Name : string

        /// <summary>
        /// The zero-based index of the generic parameter in the generic parameter list.
        /// For example, in Dictionary&lt;TKey, TValue&rt;, TKey has index 0 and TValue has index 1.
        /// </summary>
        SequenceNumber : int

        Variance : GenericVariance option
        Constraint : GenericConstraint option
        RequiresParameterlessConstructor : bool
    }

[<RequireQualifiedAccess>]
module GenericParameter =
    let readAll
        (metadata : MetadataReader)
        (param : GenericParameterHandleCollection)
        : GenericParameter ImmutableArray
        =
        param
        |> Seq.map (fun param ->
            let param = metadata.GetGenericParameter param

            let requiresParamlessCons =
<<<<<<< HEAD
                param.Attributes &&& GenericParameterAttributes.DefaultConstructorConstraint
                <> GenericParameterAttributes.None
=======
                param.Attributes.HasFlag GenericParameterAttributes.DefaultConstructorConstraint
>>>>>>> 174e415c

            let constr =
                if param.Attributes.HasFlag GenericParameterAttributes.NotNullableValueTypeConstraint then
                    Some GenericConstraint.NonNullableValue
                elif param.Attributes.HasFlag GenericParameterAttributes.ReferenceTypeConstraint then
                    Some GenericConstraint.Reference
                else
                    None

            let variance =
                if param.Attributes.HasFlag GenericParameterAttributes.Contravariant then
                    Some GenericVariance.Contravariant
                elif param.Attributes.HasFlag GenericParameterAttributes.Covariant then
                    Some GenericVariance.Covariant
                else
                    None

            {
                Name = metadata.GetString param.Name
                SequenceNumber = param.Index
                Variance = variance
                Constraint = constr
                RequiresParameterlessConstructor = requiresParamlessCons
            }
        )
        |> ImmutableArray.CreateRange

type ExceptionOffset =
    {
        TryLength : int
        TryOffset : int
        HandlerLength : int
        HandlerOffset : int
    }

type ExceptionRegion =
    | Filter of filterOffset : int * ExceptionOffset
    /// Token is a TypeRef, TypeDef, or TypeSpec
    | Catch of MetadataToken * ExceptionOffset
    | Finally of ExceptionOffset
    | Fault of ExceptionOffset

    static member OfExceptionRegion (r : System.Reflection.Metadata.ExceptionRegion) : ExceptionRegion =
        let offset =
            {
                HandlerLength = r.HandlerLength
                HandlerOffset = r.HandlerOffset
                TryLength = r.TryLength
                TryOffset = r.TryOffset
            }

        match r.Kind with
        | ExceptionRegionKind.Catch -> ExceptionRegion.Catch (MetadataToken.ofEntityHandle r.CatchType, offset)
        | ExceptionRegionKind.Filter -> ExceptionRegion.Filter (r.FilterOffset, offset)
        | ExceptionRegionKind.Finally -> ExceptionRegion.Finally offset
        | ExceptionRegionKind.Fault -> ExceptionRegion.Fault offset
        | _ -> raise (ArgumentOutOfRangeException ())

type MethodInstructions<'methodVars> =
    {
        /// <summary>
        /// The IL instructions that compose the method body, along with their offset positions.
        /// Each tuple contains the instruction and its offset in the method body.
        /// </summary>
        Instructions : (IlOp * int) list

        /// <summary>
        /// A map from instruction offset (program counter) to the corresponding IL operation.
        /// This is the inverse of Instructions for efficient lookup.
        /// </summary>
        Locations : Map<int, IlOp>

        /// <summary>
        /// Whether local variables in this method should be initialized to their default values.
        /// This corresponds to the localsinit flag in the method header.
        /// </summary>
        LocalsInit : bool

        LocalVars : ImmutableArray<'methodVars> option

        ExceptionRegions : ImmutableArray<ExceptionRegion>
    }

[<RequireQualifiedAccess>]
module MethodInstructions =
    let onlyRet () : MethodInstructions<'methodVars> =
        let op = IlOp.Nullary NullaryIlOp.Ret

        {
            Instructions = [ op, 0 ]
            Locations = Map.empty |> Map.add 0 op
            LocalsInit = false
            LocalVars = None
            ExceptionRegions = ImmutableArray.Empty
        }

    let setLocalVars<'a, 'b> (v : ImmutableArray<'b> option) (s : MethodInstructions<'a>) : MethodInstructions<'b> =
        {
            Instructions = s.Instructions
            Locations = s.Locations
            LocalsInit = s.LocalsInit
            LocalVars = v
            ExceptionRegions = s.ExceptionRegions
        }

/// <summary>
/// Represents detailed information about a method in a .NET assembly.
/// This is a strongly-typed representation of MethodDefinition from System.Reflection.Metadata.
/// </summary>
type MethodInfo<'typeGenerics, 'methodGenerics, 'methodVars
    when 'typeGenerics :> IComparable<'typeGenerics> and 'typeGenerics : comparison> =
    {
        /// <summary>
        /// The type that declares this method, along with its assembly information.
        /// </summary>
        DeclaringType : ConcreteType<'typeGenerics>

        /// <summary>
        /// The metadata token handle that uniquely identifies this method in the assembly.
        /// </summary>
        Handle : MethodDefinitionHandle

        /// <summary>The name of the method.</summary>
        Name : string

        /// <summary>
        /// The IL instructions that compose the method body, along with their offset positions.
        ///
        /// There may be no instructions for this method, e.g. if it's an `InternalCall`.
        /// </summary>
        Instructions : MethodInstructions<'methodVars> option

        /// <summary>
        /// The parameters of this method.
        /// </summary>
        Parameters : Parameter ImmutableArray

        /// <summary>
        /// The generic type parameters defined by this method, if any.
        /// </summary>
        Generics : 'methodGenerics ImmutableArray

        /// <summary>
        /// The signature of the method, including return type and parameter types.
        /// </summary>
        Signature : TypeMethodSignature<'methodVars>

        /// <summary>
        /// The signature as it was read from assembly metadata.
        /// </summary>
        RawSignature : TypeMethodSignature<TypeDefn>

        /// <summary>
        /// Custom attributes defined on the method. I've never yet seen one of these in practice.
        /// </summary>
        CustomAttributes : WoofWare.PawPrint.CustomAttribute ImmutableArray

        MethodAttributes : MethodAttributes

        ImplAttributes : MethodImplAttributes

        /// <summary>
        /// Whether this method is static (true) or an instance method (false).
        /// </summary>
        IsStatic : bool
    }

    override this.ToString () =
        $"{this.DeclaringType.Assembly.Name}.{this.DeclaringType.Name}.{this.Name}"

    /// <summary>
    /// Whether this method's implementation is directly supplied by the CLI, rather than being loaded
    /// from an assembly as IL.
    /// </summary>
    member this.IsCliInternal : bool =
        this.ImplAttributes.HasFlag MethodImplAttributes.InternalCall

    /// <summary>
    /// Whether this method is implemented as a platform invoke (P/Invoke) to unmanaged code.
    /// </summary>
    member this.IsPinvokeImpl : bool =
        this.MethodAttributes.HasFlag MethodAttributes.PinvokeImpl

[<RequireQualifiedAccess>]
module MethodInfo =
    let isJITIntrinsic
        (getMemberRefParentType : MemberReferenceHandle -> TypeRef)
        (methodDefs : IReadOnlyDictionary<MethodDefinitionHandle, MethodInfo<'a, 'b, 'c>>)
        (this : MethodInfo<'d, 'e, 'f>)
        : bool
        =
        this.CustomAttributes
        |> Seq.exists (fun attr ->
            match attr.Constructor with
            | MetadataToken.MethodDef handle ->
                let constructor = methodDefs.[handle]

                constructor.DeclaringType.Name = "IntrinsicAttribute"
                && constructor.DeclaringType.Assembly.FullName.StartsWith (
                    "System.Private.CoreLib, ",
                    StringComparison.Ordinal
                )
            | MetadataToken.MemberReference handle ->
                let ty = getMemberRefParentType handle
                ty.Namespace = "System" && ty.Name = "IntrinsicAttribute"
            | con -> failwith $"TODO: {con}"
        )

    let mapTypeGenerics<'a, 'b, 'methodGen, 'vars
        when 'a :> IComparable<'a> and 'a : comparison and 'b : comparison and 'b :> IComparable<'b>>
        (f : int -> 'a -> 'b)
        (m : MethodInfo<'a, 'methodGen, 'vars>)
        : MethodInfo<'b, 'methodGen, 'vars>
        =
        {
            DeclaringType = m.DeclaringType |> ConcreteType.mapGeneric f
            Handle = m.Handle
            Name = m.Name
            Instructions = m.Instructions
            Parameters = m.Parameters
            Generics = m.Generics
            Signature = m.Signature
            RawSignature = m.RawSignature
            CustomAttributes = m.CustomAttributes
            MethodAttributes = m.MethodAttributes
            ImplAttributes = m.ImplAttributes
            IsStatic = m.IsStatic
        }

    let mapMethodGenerics<'a, 'b, 'vars, 'typeGen when 'typeGen :> IComparable<'typeGen> and 'typeGen : comparison>
        (f : int -> 'a -> 'b)
        (m : MethodInfo<'typeGen, 'a, 'vars>)
        : MethodInfo<'typeGen, 'b, 'vars>
        =
        {
            DeclaringType = m.DeclaringType
            Handle = m.Handle
            Name = m.Name
            Instructions = m.Instructions
            Parameters = m.Parameters
            Generics = m.Generics |> Seq.mapi f |> ImmutableArray.CreateRange
            Signature = m.Signature
            RawSignature = m.RawSignature
            CustomAttributes = m.CustomAttributes
            MethodAttributes = m.MethodAttributes
            ImplAttributes = m.ImplAttributes
            IsStatic = m.IsStatic
        }

    let setMethodVars
        (vars2 : MethodInstructions<'vars2> option)
        (signature : TypeMethodSignature<'vars2>)
        (m : MethodInfo<'typeGen, 'methodGen, 'vars1>)
        : MethodInfo<'typeGen, 'methodGen, 'vars2>
        =
        {
            DeclaringType = m.DeclaringType
            Handle = m.Handle
            Name = m.Name
            Instructions = vars2
            Parameters = m.Parameters
            Generics = m.Generics
            Signature = signature
            RawSignature = m.RawSignature
            CustomAttributes = m.CustomAttributes
            MethodAttributes = m.MethodAttributes
            ImplAttributes = m.ImplAttributes
            IsStatic = m.IsStatic
        }

    type private Dummy = class end

    type private MethodBody =
        {
            Instructions : (IlOp * int) list
            LocalInit : bool
            LocalSig : ImmutableArray<TypeDefn> option
            MaxStackSize : int
            ExceptionRegions : ImmutableArray<ExceptionRegion>
        }

    let private readMetadataToken (reader : byref<BlobReader>) : MetadataToken =
        reader.ReadUInt32 () |> int |> MetadataToken.ofInt

    let private readStringToken (reader : byref<BlobReader>) : StringToken =
        let value = reader.ReadUInt32 () |> int
        StringToken.ofInt value

    // TODO: each opcode probably ought to store how many bytes it takes, so we can advance the program counter?
    let private readOpCode (reader : byref<BlobReader>) : ILOpCode =
        let op = reader.ReadByte ()

        if op = 0xFEuy then
            let op2 = reader.ReadByte ()
            LanguagePrimitives.EnumOfValue (0xFE00us ||| (uint16 op2))
        else
            LanguagePrimitives.EnumOfValue (uint16 op)

    let private readMethodBody
        (peReader : PEReader)
        (metadataReader : MetadataReader)
        (assembly : AssemblyName)
        (methodDef : MethodDefinition)
        : MethodBody option
        =
        if methodDef.RelativeVirtualAddress = 0 then
            None
        else
            let methodBody = peReader.GetMethodBody methodDef.RelativeVirtualAddress

            let localSig =
                if methodBody.LocalSignature.IsNil then
                    None
                else

                let s = methodBody.LocalSignature |> metadataReader.GetStandaloneSignature
                s.DecodeLocalSignature (TypeDefn.typeProvider assembly, ()) |> Some

            let ilBytes = methodBody.GetILBytes ()
            use bytes = fixed ilBytes
            let mutable reader : BlobReader = BlobReader (bytes, ilBytes.Length)

            let rec readInstructions acc =
                if reader.Offset >= ilBytes.Length then
                    List.rev acc
                else
                    let offset = reader.Offset
                    let opCode = readOpCode (&reader)

                    let opCode =
                        match opCode with
                        | ILOpCode.Nop -> IlOp.Nullary NullaryIlOp.Nop
                        | ILOpCode.Break -> IlOp.Nullary NullaryIlOp.Break
                        | ILOpCode.Ldarg_0 -> IlOp.Nullary NullaryIlOp.LdArg0
                        | ILOpCode.Ldarg_1 -> IlOp.Nullary NullaryIlOp.LdArg1
                        | ILOpCode.Ldarg_2 -> IlOp.Nullary NullaryIlOp.LdArg2
                        | ILOpCode.Ldarg_3 -> IlOp.Nullary NullaryIlOp.LdArg3
                        | ILOpCode.Ldloc_0 -> IlOp.Nullary NullaryIlOp.Ldloc_0
                        | ILOpCode.Ldloc_1 -> IlOp.Nullary NullaryIlOp.Ldloc_1
                        | ILOpCode.Ldloc_2 -> IlOp.Nullary NullaryIlOp.Ldloc_2
                        | ILOpCode.Ldloc_3 -> IlOp.Nullary NullaryIlOp.Ldloc_3
                        | ILOpCode.Stloc_0 -> IlOp.Nullary NullaryIlOp.Stloc_0
                        | ILOpCode.Stloc_1 -> IlOp.Nullary NullaryIlOp.Stloc_1
                        | ILOpCode.Stloc_2 -> IlOp.Nullary NullaryIlOp.Stloc_2
                        | ILOpCode.Stloc_3 -> IlOp.Nullary NullaryIlOp.Stloc_3
                        | ILOpCode.Ldarg_s -> IlOp.UnaryConst (UnaryConstIlOp.Ldarg_s (reader.ReadByte ()))
                        | ILOpCode.Ldarga_s -> IlOp.UnaryConst (UnaryConstIlOp.Ldarga_s (reader.ReadByte ()))
                        | ILOpCode.Starg_s -> IlOp.UnaryConst (UnaryConstIlOp.Starg_s (reader.ReadByte ()))
                        | ILOpCode.Ldloc_s -> IlOp.UnaryConst (UnaryConstIlOp.Ldloc_s (reader.ReadByte ()))
                        | ILOpCode.Ldloca_s -> IlOp.UnaryConst (UnaryConstIlOp.Ldloca_s (reader.ReadByte ()))
                        | ILOpCode.Stloc_s -> IlOp.UnaryConst (UnaryConstIlOp.Stloc_s (reader.ReadSByte ()))
                        | ILOpCode.Ldnull -> IlOp.Nullary NullaryIlOp.LdNull
                        | ILOpCode.Ldc_i4_m1 -> IlOp.Nullary NullaryIlOp.LdcI4_m1
                        | ILOpCode.Ldc_i4_0 -> IlOp.Nullary NullaryIlOp.LdcI4_0
                        | ILOpCode.Ldc_i4_1 -> IlOp.Nullary NullaryIlOp.LdcI4_1
                        | ILOpCode.Ldc_i4_2 -> IlOp.Nullary NullaryIlOp.LdcI4_2
                        | ILOpCode.Ldc_i4_3 -> IlOp.Nullary NullaryIlOp.LdcI4_3
                        | ILOpCode.Ldc_i4_4 -> IlOp.Nullary NullaryIlOp.LdcI4_4
                        | ILOpCode.Ldc_i4_5 -> IlOp.Nullary NullaryIlOp.LdcI4_5
                        | ILOpCode.Ldc_i4_6 -> IlOp.Nullary NullaryIlOp.LdcI4_6
                        | ILOpCode.Ldc_i4_7 -> IlOp.Nullary NullaryIlOp.LdcI4_7
                        | ILOpCode.Ldc_i4_8 -> IlOp.Nullary NullaryIlOp.LdcI4_8
                        | ILOpCode.Ldc_i4_s -> IlOp.UnaryConst (UnaryConstIlOp.Ldc_I4_s (reader.ReadSByte ()))
                        | ILOpCode.Ldc_i4 -> IlOp.UnaryConst (UnaryConstIlOp.Ldc_I4 (reader.ReadInt32 ()))
                        | ILOpCode.Ldc_i8 -> IlOp.UnaryConst (UnaryConstIlOp.Ldc_I8 (reader.ReadInt64 ()))
                        | ILOpCode.Ldc_r4 -> IlOp.UnaryConst (UnaryConstIlOp.Ldc_R4 (reader.ReadSingle ()))
                        | ILOpCode.Ldc_r8 -> IlOp.UnaryConst (UnaryConstIlOp.Ldc_R8 (reader.ReadDouble ()))
                        | ILOpCode.Dup -> IlOp.Nullary NullaryIlOp.Dup
                        | ILOpCode.Pop -> IlOp.Nullary NullaryIlOp.Pop
                        | ILOpCode.Jmp ->
                            IlOp.UnaryMetadataToken (UnaryMetadataTokenIlOp.Jmp, readMetadataToken &reader)
                        | ILOpCode.Call ->
                            IlOp.UnaryMetadataToken (UnaryMetadataTokenIlOp.Call, readMetadataToken &reader)
                        | ILOpCode.Calli ->
                            IlOp.UnaryMetadataToken (UnaryMetadataTokenIlOp.Calli, readMetadataToken &reader)
                        | ILOpCode.Ret -> IlOp.Nullary NullaryIlOp.Ret
                        | ILOpCode.Br_s -> IlOp.UnaryConst (UnaryConstIlOp.Br_s (reader.ReadSByte ()))
                        | ILOpCode.Brfalse_s -> IlOp.UnaryConst (UnaryConstIlOp.Brfalse_s (reader.ReadSByte ()))
                        | ILOpCode.Brtrue_s -> IlOp.UnaryConst (UnaryConstIlOp.Brtrue_s (reader.ReadSByte ()))
                        | ILOpCode.Beq_s -> IlOp.UnaryConst (UnaryConstIlOp.Beq_s (reader.ReadSByte ()))
                        | ILOpCode.Bge_s -> IlOp.UnaryConst (UnaryConstIlOp.Bge_s (reader.ReadSByte ()))
                        | ILOpCode.Bgt_s -> IlOp.UnaryConst (UnaryConstIlOp.Bgt_s (reader.ReadSByte ()))
                        | ILOpCode.Ble_s -> IlOp.UnaryConst (UnaryConstIlOp.Ble_s (reader.ReadSByte ()))
                        | ILOpCode.Blt_s -> IlOp.UnaryConst (UnaryConstIlOp.Blt_s (reader.ReadSByte ()))
                        | ILOpCode.Bne_un_s -> IlOp.UnaryConst (UnaryConstIlOp.Bne_un_s (reader.ReadSByte ()))
                        | ILOpCode.Bge_un_s -> IlOp.UnaryConst (UnaryConstIlOp.Bge_un_s (reader.ReadSByte ()))
                        | ILOpCode.Bgt_un_s -> IlOp.UnaryConst (UnaryConstIlOp.Bgt_un_s (reader.ReadSByte ()))
                        | ILOpCode.Ble_un_s -> IlOp.UnaryConst (UnaryConstIlOp.Ble_un_s (reader.ReadSByte ()))
                        | ILOpCode.Blt_un_s -> IlOp.UnaryConst (UnaryConstIlOp.Blt_un_s (reader.ReadSByte ()))
                        | ILOpCode.Br -> IlOp.UnaryConst (UnaryConstIlOp.Br (reader.ReadInt32 ()))
                        | ILOpCode.Brfalse -> IlOp.UnaryConst (UnaryConstIlOp.Brfalse (reader.ReadInt32 ()))
                        | ILOpCode.Brtrue -> IlOp.UnaryConst (UnaryConstIlOp.Brtrue (reader.ReadInt32 ()))
                        | ILOpCode.Beq -> IlOp.UnaryConst (UnaryConstIlOp.Beq (reader.ReadInt32 ()))
                        | ILOpCode.Bge -> IlOp.UnaryConst (UnaryConstIlOp.Bge (reader.ReadInt32 ()))
                        | ILOpCode.Bgt -> IlOp.UnaryConst (UnaryConstIlOp.Bgt (reader.ReadInt32 ()))
                        | ILOpCode.Ble -> IlOp.UnaryConst (UnaryConstIlOp.Ble (reader.ReadInt32 ()))
                        | ILOpCode.Blt -> IlOp.UnaryConst (UnaryConstIlOp.Blt (reader.ReadInt32 ()))
                        | ILOpCode.Bne_un -> IlOp.UnaryConst (UnaryConstIlOp.Bne_un (reader.ReadInt32 ()))
                        | ILOpCode.Bge_un -> IlOp.UnaryConst (UnaryConstIlOp.Bge_un (reader.ReadInt32 ()))
                        | ILOpCode.Bgt_un -> IlOp.UnaryConst (UnaryConstIlOp.Bgt_un (reader.ReadInt32 ()))
                        | ILOpCode.Ble_un -> IlOp.UnaryConst (UnaryConstIlOp.Ble_un (reader.ReadInt32 ()))
                        | ILOpCode.Blt_un -> IlOp.UnaryConst (UnaryConstIlOp.Blt_un (reader.ReadInt32 ()))
                        | ILOpCode.Switch ->
                            let count = reader.ReadUInt32 ()

                            if count > uint32 System.Int32.MaxValue then
                                failwith "Debugger error: can't create a jump table with more than int32.Max entries"

                            let count = int count
                            let result = ImmutableArray.CreateBuilder count

                            for i = 0 to count - 1 do
                                result.Add (reader.ReadInt32 ())

                            IlOp.Switch (result.ToImmutable ())
                        | ILOpCode.Ldind_i -> IlOp.Nullary NullaryIlOp.Ldind_i
                        | ILOpCode.Ldind_i1 -> IlOp.Nullary NullaryIlOp.Ldind_i1
                        | ILOpCode.Ldind_u1 -> IlOp.Nullary NullaryIlOp.Ldind_u1
                        | ILOpCode.Ldind_i2 -> IlOp.Nullary NullaryIlOp.Ldind_i2
                        | ILOpCode.Ldind_u2 -> IlOp.Nullary NullaryIlOp.Ldind_u2
                        | ILOpCode.Ldind_i4 -> IlOp.Nullary NullaryIlOp.Ldind_i4
                        | ILOpCode.Ldind_u4 -> IlOp.Nullary NullaryIlOp.Ldind_u4
                        | ILOpCode.Ldind_i8 -> IlOp.Nullary NullaryIlOp.Ldind_i8
                        | ILOpCode.Ldind_r4 -> IlOp.Nullary NullaryIlOp.Ldind_r4
                        | ILOpCode.Ldind_r8 -> IlOp.Nullary NullaryIlOp.Ldind_r8
                        | ILOpCode.Ldind_ref -> IlOp.Nullary NullaryIlOp.Ldind_ref
                        | ILOpCode.Stind_ref -> IlOp.Nullary NullaryIlOp.Stind_ref
                        | ILOpCode.Stind_i1 -> IlOp.Nullary NullaryIlOp.Stind_I1
                        | ILOpCode.Stind_i2 -> IlOp.Nullary NullaryIlOp.Stind_I2
                        | ILOpCode.Stind_i4 -> IlOp.Nullary NullaryIlOp.Stind_I4
                        | ILOpCode.Stind_i8 -> IlOp.Nullary NullaryIlOp.Stind_I8
                        | ILOpCode.Stind_r4 -> IlOp.Nullary NullaryIlOp.Stind_R4
                        | ILOpCode.Stind_r8 -> IlOp.Nullary NullaryIlOp.Stind_R8
                        | ILOpCode.Add -> IlOp.Nullary NullaryIlOp.Add
                        | ILOpCode.Sub -> IlOp.Nullary NullaryIlOp.Sub
                        | ILOpCode.Mul -> IlOp.Nullary NullaryIlOp.Mul
                        | ILOpCode.Div -> IlOp.Nullary NullaryIlOp.Div
                        | ILOpCode.Div_un -> IlOp.Nullary NullaryIlOp.Div_un
                        | ILOpCode.Rem -> IlOp.Nullary NullaryIlOp.Rem
                        | ILOpCode.Rem_un -> IlOp.Nullary NullaryIlOp.Rem_un
                        | ILOpCode.And -> IlOp.Nullary NullaryIlOp.And
                        | ILOpCode.Or -> IlOp.Nullary NullaryIlOp.Or
                        | ILOpCode.Xor -> IlOp.Nullary NullaryIlOp.Xor
                        | ILOpCode.Shl -> IlOp.Nullary NullaryIlOp.Shl
                        | ILOpCode.Shr -> IlOp.Nullary NullaryIlOp.Shr
                        | ILOpCode.Shr_un -> IlOp.Nullary NullaryIlOp.Shr_un
                        | ILOpCode.Neg -> IlOp.Nullary NullaryIlOp.Neg
                        | ILOpCode.Not -> IlOp.Nullary NullaryIlOp.Not
                        | ILOpCode.Conv_i1 -> IlOp.Nullary NullaryIlOp.Conv_I1
                        | ILOpCode.Conv_i2 -> IlOp.Nullary NullaryIlOp.Conv_I2
                        | ILOpCode.Conv_i4 -> IlOp.Nullary NullaryIlOp.Conv_I4
                        | ILOpCode.Conv_i8 -> IlOp.Nullary NullaryIlOp.Conv_I8
                        | ILOpCode.Conv_r4 -> IlOp.Nullary NullaryIlOp.Conv_R4
                        | ILOpCode.Conv_r8 -> IlOp.Nullary NullaryIlOp.Conv_R8
                        | ILOpCode.Conv_u4 -> IlOp.Nullary NullaryIlOp.Conv_U4
                        | ILOpCode.Conv_u8 -> IlOp.Nullary NullaryIlOp.Conv_U8
                        | ILOpCode.Callvirt ->
                            IlOp.UnaryMetadataToken (UnaryMetadataTokenIlOp.Callvirt, readMetadataToken &reader)
                        | ILOpCode.Cpobj ->
                            IlOp.UnaryMetadataToken (UnaryMetadataTokenIlOp.Cpobj, readMetadataToken &reader)
                        | ILOpCode.Ldobj ->
                            IlOp.UnaryMetadataToken (UnaryMetadataTokenIlOp.Ldobj, readMetadataToken &reader)
                        | ILOpCode.Ldstr -> IlOp.UnaryStringToken (UnaryStringTokenIlOp.Ldstr, readStringToken &reader)
                        | ILOpCode.Newobj ->
                            IlOp.UnaryMetadataToken (UnaryMetadataTokenIlOp.Newobj, readMetadataToken &reader)
                        | ILOpCode.Castclass ->
                            IlOp.UnaryMetadataToken (UnaryMetadataTokenIlOp.Castclass, readMetadataToken &reader)
                        | ILOpCode.Isinst ->
                            IlOp.UnaryMetadataToken (UnaryMetadataTokenIlOp.Isinst, readMetadataToken &reader)
                        | ILOpCode.Conv_r_un -> IlOp.Nullary NullaryIlOp.Conv_r_un
                        | ILOpCode.Unbox ->
                            IlOp.UnaryMetadataToken (UnaryMetadataTokenIlOp.Unbox, readMetadataToken &reader)
                        | ILOpCode.Throw -> IlOp.Nullary NullaryIlOp.Throw
                        | ILOpCode.Ldfld ->
                            IlOp.UnaryMetadataToken (UnaryMetadataTokenIlOp.Ldfld, readMetadataToken &reader)
                        | ILOpCode.Ldflda ->
                            IlOp.UnaryMetadataToken (UnaryMetadataTokenIlOp.Ldflda, readMetadataToken &reader)
                        | ILOpCode.Stfld ->
                            IlOp.UnaryMetadataToken (UnaryMetadataTokenIlOp.Stfld, readMetadataToken &reader)
                        | ILOpCode.Ldsfld ->
                            IlOp.UnaryMetadataToken (UnaryMetadataTokenIlOp.Ldsfld, readMetadataToken &reader)
                        | ILOpCode.Ldsflda ->
                            IlOp.UnaryMetadataToken (UnaryMetadataTokenIlOp.Ldsflda, readMetadataToken &reader)
                        | ILOpCode.Stsfld ->
                            IlOp.UnaryMetadataToken (UnaryMetadataTokenIlOp.Stsfld, readMetadataToken &reader)
                        | ILOpCode.Stobj ->
                            IlOp.UnaryMetadataToken (UnaryMetadataTokenIlOp.Stobj, readMetadataToken &reader)
                        | ILOpCode.Conv_ovf_i_un -> IlOp.Nullary NullaryIlOp.Conv_ovf_i_un
                        | ILOpCode.Conv_ovf_i1_un -> IlOp.Nullary NullaryIlOp.Conv_ovf_i1_un
                        | ILOpCode.Conv_ovf_i2_un -> IlOp.Nullary NullaryIlOp.Conv_ovf_i2_un
                        | ILOpCode.Conv_ovf_i4_un -> IlOp.Nullary NullaryIlOp.Conv_ovf_i4_un
                        | ILOpCode.Conv_ovf_i8_un -> IlOp.Nullary NullaryIlOp.Conv_ovf_i8_un
                        | ILOpCode.Conv_ovf_u_un -> IlOp.Nullary NullaryIlOp.Conv_ovf_u_un
                        | ILOpCode.Conv_ovf_u1_un -> IlOp.Nullary NullaryIlOp.Conv_ovf_u1_un
                        | ILOpCode.Conv_ovf_u2_un -> IlOp.Nullary NullaryIlOp.Conv_ovf_u2_un
                        | ILOpCode.Conv_ovf_u4_un -> IlOp.Nullary NullaryIlOp.Conv_ovf_u4_un
                        | ILOpCode.Conv_ovf_u8_un -> IlOp.Nullary NullaryIlOp.Conv_ovf_u8_un
                        | ILOpCode.Box ->
                            IlOp.UnaryMetadataToken (UnaryMetadataTokenIlOp.Box, readMetadataToken &reader)
                        | ILOpCode.Newarr ->
                            IlOp.UnaryMetadataToken (UnaryMetadataTokenIlOp.Newarr, readMetadataToken &reader)
                        | ILOpCode.Ldlen -> IlOp.Nullary NullaryIlOp.LdLen
                        | ILOpCode.Ldelema ->
                            IlOp.UnaryMetadataToken (UnaryMetadataTokenIlOp.Ldelema, readMetadataToken &reader)
                        | ILOpCode.Ldelem_i1 -> IlOp.Nullary NullaryIlOp.Ldelem_i1
                        | ILOpCode.Ldelem_u1 -> IlOp.Nullary NullaryIlOp.Ldelem_u1
                        | ILOpCode.Ldelem_i2 -> IlOp.Nullary NullaryIlOp.Ldelem_i2
                        | ILOpCode.Ldelem_u2 -> IlOp.Nullary NullaryIlOp.Ldelem_u2
                        | ILOpCode.Ldelem_i4 -> IlOp.Nullary NullaryIlOp.Ldelem_i4
                        | ILOpCode.Ldelem_u4 -> IlOp.Nullary NullaryIlOp.Ldelem_u4
                        | ILOpCode.Ldelem_i8 -> IlOp.Nullary NullaryIlOp.Ldelem_i8
                        | ILOpCode.Ldelem_i -> IlOp.Nullary NullaryIlOp.Ldelem_i
                        | ILOpCode.Ldelem_r4 -> IlOp.Nullary NullaryIlOp.Ldelem_r4
                        | ILOpCode.Ldelem_r8 -> IlOp.Nullary NullaryIlOp.Ldelem_r8
                        | ILOpCode.Ldelem_ref -> IlOp.Nullary NullaryIlOp.Ldelem_ref
                        | ILOpCode.Stelem_i -> IlOp.Nullary NullaryIlOp.Stelem_i
                        | ILOpCode.Stelem_i1 -> IlOp.Nullary NullaryIlOp.Stelem_i1
                        | ILOpCode.Stelem_i2 -> IlOp.Nullary NullaryIlOp.Stelem_i2
                        | ILOpCode.Stelem_i4 -> IlOp.Nullary NullaryIlOp.Stelem_i4
                        | ILOpCode.Stelem_i8 -> IlOp.Nullary NullaryIlOp.Stelem_i8
                        | ILOpCode.Stelem_r4 -> IlOp.Nullary NullaryIlOp.Stelem_r4
                        | ILOpCode.Stelem_r8 -> IlOp.Nullary NullaryIlOp.Stelem_r8
                        | ILOpCode.Stelem_ref -> IlOp.Nullary NullaryIlOp.Stelem_ref
                        | ILOpCode.Ldelem ->
                            IlOp.UnaryMetadataToken (UnaryMetadataTokenIlOp.Ldelem, readMetadataToken &reader)
                        | ILOpCode.Stelem ->
                            IlOp.UnaryMetadataToken (UnaryMetadataTokenIlOp.Stelem, readMetadataToken &reader)
                        | ILOpCode.Unbox_any ->
                            IlOp.UnaryMetadataToken (UnaryMetadataTokenIlOp.Unbox_Any, readMetadataToken &reader)
                        | ILOpCode.Conv_ovf_i1 -> IlOp.Nullary NullaryIlOp.Conv_ovf_i1
                        | ILOpCode.Conv_ovf_u1 -> IlOp.Nullary NullaryIlOp.Conv_ovf_u1
                        | ILOpCode.Conv_ovf_i2 -> IlOp.Nullary NullaryIlOp.Conv_ovf_i2
                        | ILOpCode.Conv_ovf_u2 -> IlOp.Nullary NullaryIlOp.Conv_ovf_u2
                        | ILOpCode.Conv_ovf_i4 -> IlOp.Nullary NullaryIlOp.Conv_ovf_i4
                        | ILOpCode.Conv_ovf_u4 -> IlOp.Nullary NullaryIlOp.Conv_ovf_u4
                        | ILOpCode.Conv_ovf_i8 -> IlOp.Nullary NullaryIlOp.Conv_ovf_i8
                        | ILOpCode.Conv_ovf_u8 -> IlOp.Nullary NullaryIlOp.Conv_ovf_u8
                        | ILOpCode.Refanyval ->
                            IlOp.UnaryMetadataToken (UnaryMetadataTokenIlOp.Refanyval, readMetadataToken &reader)
                        | ILOpCode.Ckfinite -> IlOp.Nullary NullaryIlOp.Ckfinite
                        | ILOpCode.Mkrefany ->
                            IlOp.UnaryMetadataToken (UnaryMetadataTokenIlOp.Mkrefany, readMetadataToken &reader)
                        | ILOpCode.Ldtoken ->
                            IlOp.UnaryMetadataToken (UnaryMetadataTokenIlOp.Ldtoken, readMetadataToken &reader)
                        | ILOpCode.Conv_u2 -> IlOp.Nullary NullaryIlOp.Conv_U2
                        | ILOpCode.Conv_u1 -> IlOp.Nullary NullaryIlOp.Conv_U1
                        | ILOpCode.Conv_i -> IlOp.Nullary NullaryIlOp.Conv_I
                        | ILOpCode.Conv_ovf_i -> IlOp.Nullary NullaryIlOp.Conv_ovf_i
                        | ILOpCode.Conv_ovf_u -> IlOp.Nullary NullaryIlOp.Conv_ovf_u
                        | ILOpCode.Add_ovf -> IlOp.Nullary NullaryIlOp.Add_ovf
                        | ILOpCode.Add_ovf_un -> IlOp.Nullary NullaryIlOp.Add_ovf_un
                        | ILOpCode.Mul_ovf -> IlOp.Nullary NullaryIlOp.Mul_ovf
                        | ILOpCode.Mul_ovf_un -> IlOp.Nullary NullaryIlOp.Mul_ovf_un
                        | ILOpCode.Sub_ovf -> IlOp.Nullary NullaryIlOp.Sub_ovf
                        | ILOpCode.Sub_ovf_un -> IlOp.Nullary NullaryIlOp.Sub_ovf_un
                        | ILOpCode.Endfinally -> IlOp.Nullary NullaryIlOp.Endfinally
                        | ILOpCode.Leave -> IlOp.UnaryConst (UnaryConstIlOp.Leave (reader.ReadInt32 ()))
                        | ILOpCode.Leave_s -> IlOp.UnaryConst (UnaryConstIlOp.Leave_s (reader.ReadSByte ()))
                        | ILOpCode.Stind_i -> IlOp.Nullary NullaryIlOp.Stind_I
                        | ILOpCode.Conv_u -> IlOp.Nullary NullaryIlOp.Conv_U
                        | ILOpCode.Arglist -> IlOp.Nullary NullaryIlOp.Arglist
                        | ILOpCode.Ceq -> IlOp.Nullary NullaryIlOp.Ceq
                        | ILOpCode.Cgt -> IlOp.Nullary NullaryIlOp.Cgt
                        | ILOpCode.Cgt_un -> IlOp.Nullary NullaryIlOp.Cgt_un
                        | ILOpCode.Clt -> IlOp.Nullary NullaryIlOp.Clt
                        | ILOpCode.Clt_un -> IlOp.Nullary NullaryIlOp.Clt_un
                        | ILOpCode.Ldftn ->
                            IlOp.UnaryMetadataToken (UnaryMetadataTokenIlOp.Ldftn, readMetadataToken &reader)
                        | ILOpCode.Ldvirtftn ->
                            IlOp.UnaryMetadataToken (UnaryMetadataTokenIlOp.Ldvirtftn, readMetadataToken &reader)
                        | ILOpCode.Ldarg -> IlOp.UnaryConst (UnaryConstIlOp.Ldarg (reader.ReadUInt16 ()))
                        | ILOpCode.Ldarga -> IlOp.UnaryConst (UnaryConstIlOp.Ldarga (reader.ReadUInt16 ()))
                        | ILOpCode.Starg -> IlOp.UnaryConst (UnaryConstIlOp.Starg (reader.ReadUInt16 ()))
                        | ILOpCode.Ldloc -> IlOp.UnaryConst (UnaryConstIlOp.Ldloc (reader.ReadUInt16 ()))
                        | ILOpCode.Ldloca -> IlOp.UnaryConst (UnaryConstIlOp.Ldloca (reader.ReadUInt16 ()))
                        | ILOpCode.Stloc -> IlOp.UnaryConst (UnaryConstIlOp.Stloc (reader.ReadUInt16 ()))
                        | ILOpCode.Localloc -> IlOp.Nullary NullaryIlOp.Localloc
                        | ILOpCode.Endfilter -> IlOp.Nullary NullaryIlOp.Endfilter
                        | ILOpCode.Unaligned -> IlOp.UnaryConst (UnaryConstIlOp.Unaligned (reader.ReadByte ()))
                        | ILOpCode.Volatile -> IlOp.Nullary NullaryIlOp.Volatile
                        | ILOpCode.Tail -> IlOp.Nullary NullaryIlOp.Tail
                        | ILOpCode.Initobj ->
                            IlOp.UnaryMetadataToken (UnaryMetadataTokenIlOp.Initobj, readMetadataToken &reader)
                        | ILOpCode.Constrained ->
                            IlOp.UnaryMetadataToken (UnaryMetadataTokenIlOp.Constrained, readMetadataToken &reader)
                        | ILOpCode.Cpblk -> IlOp.Nullary NullaryIlOp.Cpblk
                        | ILOpCode.Initblk -> IlOp.Nullary NullaryIlOp.Initblk
                        | ILOpCode.Rethrow -> IlOp.Nullary NullaryIlOp.Rethrow
                        | ILOpCode.Sizeof ->
                            IlOp.UnaryMetadataToken (UnaryMetadataTokenIlOp.Sizeof, readMetadataToken &reader)
                        | ILOpCode.Refanytype -> IlOp.Nullary NullaryIlOp.Refanytype
                        | ILOpCode.Readonly -> IlOp.Nullary NullaryIlOp.Readonly
                        | i -> failwithf "Unknown opcode: %A" i

                    readInstructions ((opCode, offset) :: acc)

            let instructions = readInstructions []

            let er =
                methodBody.ExceptionRegions
                |> Seq.map ExceptionRegion.OfExceptionRegion
                |> ImmutableArray.CreateRange

            {
                Instructions = instructions
                LocalInit = methodBody.LocalVariablesInitialized
                LocalSig = localSig
                MaxStackSize = methodBody.MaxStack
                ExceptionRegions = er
            }
            |> Some

    let read
        (loggerFactory : ILoggerFactory)
        (peReader : PEReader)
        (metadataReader : MetadataReader)
        (methodHandle : MethodDefinitionHandle)
        : MethodInfo<FakeUnit, GenericParameter, TypeDefn> option
        =
        let logger = loggerFactory.CreateLogger "MethodInfo"
        let assemblyName = metadataReader.GetAssemblyDefinition().GetAssemblyName ()
        let methodDef = metadataReader.GetMethodDefinition methodHandle
        let methodName = metadataReader.GetString methodDef.Name
        let methodSig = methodDef.DecodeSignature (TypeDefn.typeProvider assemblyName, ())
        let implAttrs = methodDef.ImplAttributes

        let methodBody =
            if
                implAttrs.HasFlag MethodImplAttributes.InternalCall
                || implAttrs.HasFlag MethodImplAttributes.Runtime
            then
                None
            elif methodDef.Attributes.HasFlag MethodAttributes.PinvokeImpl then
                None
            else
                match readMethodBody peReader metadataReader assemblyName methodDef with
                | None ->
                    logger.LogTrace $"no method body in {assemblyName.Name} {methodName}"
                    None
                | Some body ->
                    {
                        MethodInstructions.Instructions = body.Instructions
                        Locations = body.Instructions |> List.map (fun (a, b) -> b, a) |> Map.ofList
                        LocalsInit = body.LocalInit
                        LocalVars = body.LocalSig
                        ExceptionRegions = body.ExceptionRegions
                    }
                    |> Some

        let declaringType = methodDef.GetDeclaringType ()

        let declaringDefn = metadataReader.GetTypeDefinition (declaringType)

        let declaringTypeNamespace = metadataReader.GetString declaringDefn.Namespace

        let declaringTypeName = metadataReader.GetString declaringDefn.Name

        let declaringTypeGenericParams =
            metadataReader.GetTypeDefinition(declaringType).GetGenericParameters().Count

        let attrs =
            let result = ImmutableArray.CreateBuilder ()
            let attrs = methodDef.GetCustomAttributes ()

            for attr in attrs do
                metadataReader.GetCustomAttribute attr
                |> CustomAttribute.make attr
                |> result.Add

            result.ToImmutable ()

        let typeSig = TypeMethodSignature.make methodSig

        let methodParams = Parameter.readAll metadataReader (methodDef.GetParameters ())

        let methodGenericParams =
            GenericParameter.readAll metadataReader (methodDef.GetGenericParameters ())

        let declaringType =
            ConcreteType.make'
                assemblyName
                declaringType
                declaringTypeNamespace
                declaringTypeName
                declaringTypeGenericParams

        {
            DeclaringType = declaringType
            Handle = methodHandle
            Name = methodName
            Instructions = methodBody
            Parameters = methodParams
            Generics = methodGenericParams
            Signature = typeSig
            RawSignature = typeSig
            MethodAttributes = methodDef.Attributes
            CustomAttributes = attrs
            IsStatic = not methodSig.Header.IsInstance
            ImplAttributes = implAttrs
        }
        |> Some

    let rec resolveBaseType
        (methodGenerics : TypeDefn ImmutableArray option)
        (executingMethod : MethodInfo<TypeDefn, 'methodGen, 'vars>)
        (td : TypeDefn)
        : ResolvedBaseType
        =
        match td with
        | TypeDefn.Void -> failwith "Void isn't a type that appears at runtime and has no base type"
        | TypeDefn.PrimitiveType ty ->
            match ty with
            | PrimitiveType.SByte
            | PrimitiveType.Byte
            | PrimitiveType.Int16
            | PrimitiveType.UInt16
            | PrimitiveType.Int32
            | PrimitiveType.UInt32
            | PrimitiveType.Int64
            | PrimitiveType.UInt64
            | PrimitiveType.Single
            | PrimitiveType.Double
            | PrimitiveType.Char
            | PrimitiveType.Boolean -> ResolvedBaseType.ValueType
            | PrimitiveType.String -> ResolvedBaseType.Object
            | PrimitiveType.TypedReference -> failwith "todo"
            | PrimitiveType.IntPtr -> failwith "todo"
            | PrimitiveType.UIntPtr -> failwith "todo"
            | PrimitiveType.Object -> failwith "todo"
        | TypeDefn.Array (elt, shape) -> failwith "todo"
        | TypeDefn.Pinned typeDefn -> failwith "todo"
        | TypeDefn.Pointer typeDefn -> failwith "todo"
        | TypeDefn.Byref typeDefn -> failwith "todo"
        | TypeDefn.OneDimensionalArrayLowerBoundZero elements -> failwith "todo"
        | TypeDefn.Modified (original, afterMod, modificationRequired) -> failwith "todo"
        | TypeDefn.FromReference (typeRef, signatureTypeKind) -> failwith "todo"
        | TypeDefn.FromDefinition (comparableTypeDefinitionHandle, _, signatureTypeKind) -> failwith "todo"
        | TypeDefn.GenericInstantiation (generic, args) -> failwith "todo"
        | TypeDefn.FunctionPointer typeMethodSignature -> failwith "todo"
        | TypeDefn.GenericTypeParameter index ->
            resolveBaseType methodGenerics executingMethod executingMethod.DeclaringType.Generics.[index]
        | TypeDefn.GenericMethodParameter index ->
            match methodGenerics with
            | None -> failwith "unexpectedly asked for a generic method parameter when we had none"
            | Some generics -> resolveBaseType methodGenerics executingMethod generics.[index]<|MERGE_RESOLUTION|>--- conflicted
+++ resolved
@@ -92,12 +92,7 @@
             let param = metadata.GetGenericParameter param
 
             let requiresParamlessCons =
-<<<<<<< HEAD
-                param.Attributes &&& GenericParameterAttributes.DefaultConstructorConstraint
-                <> GenericParameterAttributes.None
-=======
                 param.Attributes.HasFlag GenericParameterAttributes.DefaultConstructorConstraint
->>>>>>> 174e415c
 
             let constr =
                 if param.Attributes.HasFlag GenericParameterAttributes.NotNullableValueTypeConstraint then
