namespace WoofWare.PawPrint

open System.Collections.Immutable
open System.Reflection
open System.Reflection.Metadata

type FakeUnit = private | FakeUnit

[<RequireQualifiedAccess>]
module FakeUnit =
    let ofUnit () = FakeUnit.FakeUnit

    let toUnit (f : FakeUnit) =
        match f with
        | FakeUnit.FakeUnit -> ()

/// A type which has been concretised, runtime-representable, etc.
[<CustomEquality>]
[<NoComparison>]
type ConcreteType<'typeGeneric> =
    private
        {
            /// Do not use this, because it's intended to be private; use the accessor `.Assembly : AssemblyName`
            /// instead.
            _AssemblyName : AssemblyName
            /// Do not use this, because it's intended to be private; use the accessor `.Definition` instead.
            _Definition : ComparableTypeDefinitionHandle
            /// Do not use this, because it's intended to be private; use the accessor `.Name` instead.
            _Name : string
            /// Do not use this, because it's intended to be private; use the accessor `.Namespace` instead.
            _Namespace : string
            /// Do not use this, because it's intended to be private; use the accessor `.Generics` instead.
            _Generics : ImmutableArray<'typeGeneric>
        }

    member this.Assembly : AssemblyName = this._AssemblyName
    member this.Definition : ComparableTypeDefinitionHandle = this._Definition
    member this.Generics : ImmutableArray<'typeGeneric> = this._Generics
    member this.Name = this._Name
    member this.Namespace = this._Namespace

    override this.Equals (other : obj) : bool =
        match other with
        | :? ConcreteType<'typeGeneric> as other ->
            this._Generics = other._Generics
            && this._Definition = other._Definition
            && this._AssemblyName.FullName = other._AssemblyName.FullName
        | _ -> false

    override this.GetHashCode () : int =
        hash (this._AssemblyName.FullName, this._Definition, this._Generics)

<<<<<<< HEAD
=======

>>>>>>> 92f22cff
[<RequireQualifiedAccess>]
module ConcreteType =
    let make
        (assemblyName : AssemblyName)
        (defn : TypeDefinitionHandle)
        (ns : string)
        (name : string)
<<<<<<< HEAD
        (generics : GenericParamFromMetadata ImmutableArray)
=======
        (genericParam : ImmutableArray<GenericParamFromMetadata>)
>>>>>>> 92f22cff
        : ConcreteType<GenericParamFromMetadata>
        =
        {
            _AssemblyName = assemblyName
            _Definition = ComparableTypeDefinitionHandle.Make defn
            _Name = name
            _Namespace = ns
<<<<<<< HEAD
            _Generics = generics
        }

    let mapGeneric<'a, 'b> (f : int -> 'a -> 'b) (x : ConcreteType<'a>) : ConcreteType<'b> =
        let generics = x._Generics |> ImmutableArray.mapi f
=======
            _Generics = genericParam
        }

    let mapGeneric<'a, 'b> (f : int -> 'a -> 'b) (x : ConcreteType<'a>) : ConcreteType<'b> =
        let generics = x._Generics |> Seq.mapi f |> ImmutableArray.CreateRange
>>>>>>> 92f22cff

        {
            _AssemblyName = x._AssemblyName
            _Definition = x._Definition
            _Generics = generics
            _Name = x._Name
            _Namespace = x._Namespace
        }<|MERGE_RESOLUTION|>--- conflicted
+++ resolved
@@ -50,10 +50,6 @@
     override this.GetHashCode () : int =
         hash (this._AssemblyName.FullName, this._Definition, this._Generics)
 
-<<<<<<< HEAD
-=======
-
->>>>>>> 92f22cff
 [<RequireQualifiedAccess>]
 module ConcreteType =
     let make
@@ -61,11 +57,7 @@
         (defn : TypeDefinitionHandle)
         (ns : string)
         (name : string)
-<<<<<<< HEAD
-        (generics : GenericParamFromMetadata ImmutableArray)
-=======
         (genericParam : ImmutableArray<GenericParamFromMetadata>)
->>>>>>> 92f22cff
         : ConcreteType<GenericParamFromMetadata>
         =
         {
@@ -73,19 +65,11 @@
             _Definition = ComparableTypeDefinitionHandle.Make defn
             _Name = name
             _Namespace = ns
-<<<<<<< HEAD
-            _Generics = generics
-        }
-
-    let mapGeneric<'a, 'b> (f : int -> 'a -> 'b) (x : ConcreteType<'a>) : ConcreteType<'b> =
-        let generics = x._Generics |> ImmutableArray.mapi f
-=======
             _Generics = genericParam
         }
 
     let mapGeneric<'a, 'b> (f : int -> 'a -> 'b) (x : ConcreteType<'a>) : ConcreteType<'b> =
         let generics = x._Generics |> Seq.mapi f |> ImmutableArray.CreateRange
->>>>>>> 92f22cff
 
         {
             _AssemblyName = x._AssemblyName
