namespace WoofWare.PawPrint

open System
open System.Collections.Immutable
open System.Reflection
open System.Reflection.Metadata

type ConcreteTypeHandle =
    | Concrete of int
    | Byref of ConcreteTypeHandle
    | Pointer of ConcreteTypeHandle

    override this.ToString () =
        match this with
        | ConcreteTypeHandle.Byref b -> "&" + b.ToString ()
        | ConcreteTypeHandle.Concrete i -> i.ToString ()
        | ConcreteTypeHandle.Pointer i -> "*" + i.ToString ()

type AllConcreteTypes =
    {
        Mapping : Map<int, ConcreteType<ConcreteTypeHandle>>
        NextHandle : int
    }

    static member Empty =
        {
            Mapping = Map.empty
            NextHandle = 0
        }

[<RequireQualifiedAccess>]
module AllConcreteTypes =
    let lookup (cth : ConcreteTypeHandle) (this : AllConcreteTypes) : ConcreteType<ConcreteTypeHandle> option =
        match cth with
        | ConcreteTypeHandle.Concrete id -> this.Mapping |> Map.tryFind id
        | ConcreteTypeHandle.Byref _ -> None // Byref types are not stored in the mapping
        | ConcreteTypeHandle.Pointer _ -> None // Pointer types are not stored in the mapping

    let lookup' (ct : ConcreteType<ConcreteTypeHandle>) (this : AllConcreteTypes) : ConcreteTypeHandle option =
        this.Mapping
        |> Map.tryPick (fun id existingCt ->
            if
                existingCt._AssemblyName = ct._AssemblyName
                && existingCt._Namespace = ct._Namespace
                && existingCt._Name = ct._Name
                && existingCt._Definition = ct._Definition
                && existingCt._Generics = ct._Generics
            then
                Some (ConcreteTypeHandle.Concrete id)
            else
                None
        )

    let findExistingConcreteType
        (concreteTypes : AllConcreteTypes)
        (asm : AssemblyName, ns : string, name : string, generics : ConcreteTypeHandle ImmutableArray)
        : ConcreteTypeHandle option
        =
        concreteTypes.Mapping
        |> Map.tryPick (fun id ct ->
            if
                ct.Assembly.FullName = asm.FullName
                && ct.Namespace = ns
                && ct.Name = name
                && ct.Generics = generics
            then
                Some (ConcreteTypeHandle.Concrete id)
            else
                None
        )

    /// `source` is AssemblyName * Namespace * Name
    let add (ct : ConcreteType<ConcreteTypeHandle>) (this : AllConcreteTypes) : ConcreteTypeHandle * AllConcreteTypes =
        let id = this.NextHandle
        let toRet = ConcreteTypeHandle.Concrete id

        let newState =
            {
                NextHandle = this.NextHandle + 1
                Mapping = this.Mapping |> Map.add id ct
            }

        toRet, newState

// Active patterns for matching concrete types

[<AutoOpen>]
module ConcreteActivePatterns =
    /// Active pattern to match primitive types from concrete type handles
    let (|ConcretePrimitive|_|) (concreteTypes : AllConcreteTypes) (handle : ConcreteTypeHandle) =
        match handle with
        | ConcreteTypeHandle.Concrete id ->
            match concreteTypes.Mapping |> Map.tryFind id with
            | Some ct when ct.Namespace = "System" && ct.Generics.IsEmpty ->
                match ct.Name with
                | "Int32" -> Some PrimitiveType.Int32
                | "Int64" -> Some PrimitiveType.Int64
                | "Int16" -> Some PrimitiveType.Int16
                | "UInt32" -> Some PrimitiveType.UInt32
                | "UInt64" -> Some PrimitiveType.UInt64
                | "UInt16" -> Some PrimitiveType.UInt16
                | "Byte" -> Some PrimitiveType.Byte
                | "SByte" -> Some PrimitiveType.SByte
                | "Single" -> Some PrimitiveType.Single
                | "Double" -> Some PrimitiveType.Double
                | "String" -> Some PrimitiveType.String
                | "Boolean" -> Some PrimitiveType.Boolean
                | "Char" -> Some PrimitiveType.Char
                | "Object" -> Some PrimitiveType.Object
                | "IntPtr" -> Some PrimitiveType.IntPtr
                | "UIntPtr" -> Some PrimitiveType.UIntPtr
                | "TypedReference" -> Some PrimitiveType.TypedReference
                | _ -> None
            | _ -> None
        | _ -> None

    /// Active pattern to match void type
    let (|ConcreteVoid|_|) (concreteTypes : AllConcreteTypes) (handle : ConcreteTypeHandle) =
        match handle with
        | ConcreteTypeHandle.Concrete id ->
            match concreteTypes.Mapping |> Map.tryFind id with
            | Some ct when ct.Namespace = "System" && ct.Name = "Void" && ct.Generics.IsEmpty -> Some ()
            | _ -> None
        | _ -> None

    /// Active pattern to match any concrete type by assembly/namespace/name and generics
    let (|ConcreteType|_|) (concreteTypes : AllConcreteTypes) (handle : ConcreteTypeHandle) =
        match handle with
        | ConcreteTypeHandle.Concrete id ->
            match concreteTypes.Mapping |> Map.tryFind id with
            | Some ct -> Some (ct.Assembly.Name, ct.Namespace, ct.Name, ct.Generics)
            | None -> None
        | _ -> None

    let (|ConcreteBool|_|) (concreteTypes : AllConcreteTypes) (handle : ConcreteTypeHandle) : unit option =
        match handle with
        | ConcreteTypeHandle.Concrete id ->
            match concreteTypes.Mapping |> Map.tryFind id with
            | Some ct ->
                if
                    ct.Assembly.Name = "System.Private.CoreLib"
                    && ct.Namespace = "System"
                    && ct.Name = "Boolean"
                    && ct.Generics.IsEmpty
                then
                    Some ()
                else
                    None
            | None -> None
        | _ -> None

<<<<<<< HEAD
    let (|ConcreteChar|_|) (concreteTypes : AllConcreteTypes) (handle : ConcreteTypeHandle) : unit option =
        match handle with
        | ConcreteTypeHandle.Concrete id ->
            match concreteTypes.Mapping |> Map.tryFind id with
            | Some ct ->
                if
                    ct.Assembly.Name = "System.Private.CoreLib"
                    && ct.Namespace = "System"
                    && ct.Name = "Char"
                    && ct.Generics.IsEmpty
                then
                    Some ()
                else
                    None
            | None -> None
        | _ -> None

=======
>>>>>>> d711d6ff
    let (|ConcreteString|_|) (concreteTypes : AllConcreteTypes) (handle : ConcreteTypeHandle) : unit option =
        match handle with
        | ConcreteTypeHandle.Concrete id ->
            match concreteTypes.Mapping |> Map.tryFind id with
            | Some ct ->
                if
                    ct.Assembly.Name = "System.Private.CoreLib"
                    && ct.Namespace = "System"
                    && ct.Name = "String"
                    && ct.Generics.IsEmpty
                then
                    Some ()
                else
                    None
            | None -> None
        | _ -> None

    let (|ConcreteDouble|_|) (concreteTypes : AllConcreteTypes) (handle : ConcreteTypeHandle) : unit option =
        match handle with
        | ConcreteTypeHandle.Concrete id ->
            match concreteTypes.Mapping |> Map.tryFind id with
            | Some ct ->
                if
                    ct.Assembly.Name = "System.Private.CoreLib"
                    && ct.Namespace = "System"
                    && ct.Name = "Double"
                    && ct.Generics.IsEmpty
                then
                    Some ()
                else
                    None
            | None -> None
        | _ -> None

    let (|ConcreteInt64|_|) (concreteTypes : AllConcreteTypes) (handle : ConcreteTypeHandle) : unit option =
        match handle with
        | ConcreteTypeHandle.Concrete id ->
            match concreteTypes.Mapping |> Map.tryFind id with
            | Some ct ->
                if
                    ct.Assembly.Name = "System.Private.CoreLib"
                    && ct.Namespace = "System"
                    && ct.Name = "Int64"
                    && ct.Generics.IsEmpty
                then
                    Some ()
                else
                    None
            | None -> None
        | _ -> None

    let (|ConcreteInt32|_|) (concreteTypes : AllConcreteTypes) (handle : ConcreteTypeHandle) : unit option =
        match handle with
        | ConcreteTypeHandle.Concrete id ->
            match concreteTypes.Mapping |> Map.tryFind id with
            | Some ct ->
                if
                    ct.Assembly.Name = "System.Private.CoreLib"
                    && ct.Namespace = "System"
                    && ct.Name = "Int32"
                    && ct.Generics.IsEmpty
                then
                    Some ()
                else
                    None
            | None -> None
        | _ -> None

    let (|ConcreteSingle|_|) (concreteTypes : AllConcreteTypes) (handle : ConcreteTypeHandle) : unit option =
        match handle with
        | ConcreteTypeHandle.Concrete id ->
            match concreteTypes.Mapping |> Map.tryFind id with
            | Some ct ->
                if
                    ct.Assembly.Name = "System.Private.CoreLib"
                    && ct.Namespace = "System"
                    && ct.Name = "Single"
                    && ct.Generics.IsEmpty
                then
                    Some ()
                else
                    None
            | None -> None
        | _ -> None

    /// Active pattern to match byref types
    let (|ConcreteByref|_|) (handle : ConcreteTypeHandle) =
        match handle with
        | ConcreteTypeHandle.Byref inner -> Some inner
        | _ -> None

    /// Active pattern to match pointer types
    let (|ConcretePointer|_|) (handle : ConcreteTypeHandle) =
        match handle with
        | ConcreteTypeHandle.Pointer inner -> Some inner
        | _ -> None

[<RequireQualifiedAccess>]
module TypeConcretization =

    type ConcretizationContext<'corelib> =
        {
            /// Types currently being processed (to detect cycles)
            InProgress : ImmutableDictionary<AssemblyName * TypeDefn, ConcreteTypeHandle>
            /// All concrete types created so far
            ConcreteTypes : AllConcreteTypes
            /// For resolving type references
            LoadedAssemblies : ImmutableDictionary<string, DumpedAssembly>
            BaseTypes : BaseClassTypes<'corelib>
        }

    // Helper function to find existing types by assembly, namespace, name, and generics
    let private findExistingType
        (concreteTypes : AllConcreteTypes)
        (assembly : AssemblyName)
        (ns : string)
        (name : string)
        (generics : ConcreteTypeHandle ImmutableArray)
        : ConcreteTypeHandle option
        =
        concreteTypes.Mapping
        |> Map.tryPick (fun id ct ->
            if
                ct.Assembly.FullName = assembly.FullName
                && ct.Namespace = ns
                && ct.Name = name
                && ct.Generics = generics
            then
                Some (ConcreteTypeHandle.Concrete id)
            else
                None
        )

    // Helper function for primitive types (convenience wrapper)
    let private findExistingPrimitiveType
        (concreteTypes : AllConcreteTypes)
        (key : AssemblyName * string * string)
        : ConcreteTypeHandle option
        =
        let (asm, ns, name) = key
        findExistingType concreteTypes asm ns name ImmutableArray.Empty

    // Helper function to create and add a ConcreteType to the context
    let private createAndAddConcreteType
        (ctx : ConcretizationContext<'corelib>)
        (assembly : AssemblyName)
        (definition : ComparableTypeDefinitionHandle)
        (ns : string)
        (name : string)
        (generics : ConcreteTypeHandle ImmutableArray)
        : ConcreteTypeHandle * ConcretizationContext<'corelib>
        =
        let concreteType =
            {
                _AssemblyName = assembly
                _Definition = definition
                _Namespace = ns
                _Name = name
                _Generics = generics
            }

        let handle, newConcreteTypes = AllConcreteTypes.add concreteType ctx.ConcreteTypes

        let newCtx =
            { ctx with
                ConcreteTypes = newConcreteTypes
            }

        handle, newCtx

    // Helper function for assembly loading with retry pattern
    let private loadAssemblyAndResolveTypeRef
        (loadAssembly :
            AssemblyName -> AssemblyReferenceHandle -> ImmutableDictionary<string, DumpedAssembly> * DumpedAssembly)
        (ctx : ConcretizationContext<'corelib>)
        (currentAssembly : AssemblyName)
        (typeRef : TypeRef)
        : (DumpedAssembly * WoofWare.PawPrint.TypeInfo<_, _>) * ConcretizationContext<'corelib>
        =
        let currentAssy =
            match ctx.LoadedAssemblies.TryGetValue currentAssembly.FullName with
            | false, _ -> failwithf "Current assembly %s not loaded" currentAssembly.FullName
            | true, assy -> assy

        // First try to resolve without loading new assemblies
        let resolutionResult =
            Assembly.resolveTypeRef ctx.LoadedAssemblies currentAssy typeRef ImmutableArray.Empty

        match resolutionResult with
        | TypeResolutionResult.Resolved (targetAssy, typeInfo) -> (targetAssy, typeInfo), ctx
        | TypeResolutionResult.FirstLoadAssy assemblyRef ->
            // Need to load the assembly
            match typeRef.ResolutionScope with
            | TypeRefResolutionScope.Assembly assyRef ->
                let newAssemblies, loadedAssy = loadAssembly currentAssembly assyRef

                let newCtx =
                    { ctx with
                        LoadedAssemblies = newAssemblies
                    }

                // Now try to resolve again with the loaded assembly
                let resolutionResult2 =
                    Assembly.resolveTypeRef newCtx.LoadedAssemblies currentAssy typeRef ImmutableArray.Empty

                match resolutionResult2 with
                | TypeResolutionResult.Resolved (targetAssy, typeInfo) -> (targetAssy, typeInfo), newCtx
                | TypeResolutionResult.FirstLoadAssy _ ->
                    failwithf "Failed to resolve type %s.%s after loading assembly" typeRef.Namespace typeRef.Name
            | _ -> failwith "Unexpected resolution scope"

    let private concretizePrimitive
        (ctx : ConcretizationContext<'corelib>)
        (prim : PrimitiveType)
        : ConcreteTypeHandle * ConcretizationContext<'corelib>
        =

        // Get the TypeInfo for this primitive from BaseClassTypes
        let typeInfo =
            match prim with
            | PrimitiveType.Boolean -> ctx.BaseTypes.Boolean
            | PrimitiveType.Char -> ctx.BaseTypes.Char
            | PrimitiveType.SByte -> ctx.BaseTypes.SByte
            | PrimitiveType.Byte -> ctx.BaseTypes.Byte
            | PrimitiveType.Int16 -> ctx.BaseTypes.Int16
            | PrimitiveType.UInt16 -> ctx.BaseTypes.UInt16
            | PrimitiveType.Int32 -> ctx.BaseTypes.Int32
            | PrimitiveType.UInt32 -> ctx.BaseTypes.UInt32
            | PrimitiveType.Int64 -> ctx.BaseTypes.Int64
            | PrimitiveType.UInt64 -> ctx.BaseTypes.UInt64
            | PrimitiveType.Single -> ctx.BaseTypes.Single
            | PrimitiveType.Double -> ctx.BaseTypes.Double
            | PrimitiveType.String -> ctx.BaseTypes.String
            | PrimitiveType.Object -> ctx.BaseTypes.Object
            | PrimitiveType.TypedReference -> ctx.BaseTypes.TypedReference
            | PrimitiveType.IntPtr -> ctx.BaseTypes.IntPtr
            | PrimitiveType.UIntPtr -> ctx.BaseTypes.UIntPtr

        // Check if we've already concretized this primitive type
        let key = (typeInfo.Assembly, typeInfo.Namespace, typeInfo.Name)

        match findExistingPrimitiveType ctx.ConcreteTypes key with
        | Some handle -> handle, ctx
        | None ->
            // Create and add the concrete type (primitives have no generic arguments)
            createAndAddConcreteType
                ctx
                typeInfo.Assembly
                (ComparableTypeDefinitionHandle.Make typeInfo.TypeDefHandle)
                typeInfo.Namespace
                typeInfo.Name
                ImmutableArray.Empty // Primitives have no generic parameters

    let private concretizeArray
        (ctx : ConcretizationContext<'corelib>)
        (elementHandle : ConcreteTypeHandle)
        (shape : 'a)
        : ConcreteTypeHandle * ConcretizationContext<'corelib>
        =

        // Arrays are System.Array<T> where T is the element type
        let arrayTypeInfo = ctx.BaseTypes.Array

        // Check if we've already concretized this array type
        match
            findExistingType
                ctx.ConcreteTypes
                arrayTypeInfo.Assembly
                arrayTypeInfo.Namespace
                arrayTypeInfo.Name
                (ImmutableArray.Create elementHandle)
        with
        | Some handle -> handle, ctx
        | None ->
            // Create and add the concrete array type
            createAndAddConcreteType
                ctx
                arrayTypeInfo.Assembly
                (ComparableTypeDefinitionHandle.Make arrayTypeInfo.TypeDefHandle)
                arrayTypeInfo.Namespace
                arrayTypeInfo.Name
                (ImmutableArray.Create elementHandle) // Array<T> has one generic parameter

    let private concretizeOneDimArray
        (ctx : ConcretizationContext<'corelib>)
        (elementHandle : ConcreteTypeHandle)
        : ConcreteTypeHandle * ConcretizationContext<'corelib>
        =

        // One-dimensional arrays with lower bound 0 are also System.Array<T>
        // They just have different IL instructions for access
        let arrayTypeInfo = ctx.BaseTypes.Array

        // Check if we've already concretized this array type
        match
            findExistingType
                ctx.ConcreteTypes
                arrayTypeInfo.Assembly
                arrayTypeInfo.Namespace
                arrayTypeInfo.Name
                (ImmutableArray.Create elementHandle)
        with
        | Some handle -> handle, ctx
        | None ->
            // Create and add the concrete array type
            createAndAddConcreteType
                ctx
                arrayTypeInfo.Assembly
                (ComparableTypeDefinitionHandle.Make arrayTypeInfo.TypeDefHandle)
                arrayTypeInfo.Namespace
                arrayTypeInfo.Name
                (ImmutableArray.Create elementHandle) // Array<T> has one generic parameter

    let concretizeTypeDefinition
        (ctx : ConcretizationContext<'corelib>)
        (assemblyName : AssemblyName)
        (typeDefHandle : ComparableTypeDefinitionHandle)
        : ConcreteTypeHandle * ConcretizationContext<'corelib>
        =

        // Look up the type definition in the assembly
        let assembly =
            match ctx.LoadedAssemblies.TryGetValue assemblyName.FullName with
            | false, _ -> failwithf "Cannot concretize type definition - assembly %s not loaded" assemblyName.FullName
            | true, assy -> assy

        let typeInfo = assembly.TypeDefs.[typeDefHandle.Get]

        // Check if this type has generic parameters
        if not typeInfo.Generics.IsEmpty then
            failwithf
                "Cannot concretize open generic type %s.%s - it has %d generic parameters"
                typeInfo.Namespace
                typeInfo.Name
                typeInfo.Generics.Length

        // Check if we've already concretized this type
        match findExistingType ctx.ConcreteTypes assemblyName typeInfo.Namespace typeInfo.Name ImmutableArray.Empty with
        | Some handle -> handle, ctx
        | None ->
            // Create and add the concrete type (no generic arguments since it's not generic)
            createAndAddConcreteType
                ctx
                assemblyName
                typeDefHandle
                typeInfo.Namespace
                typeInfo.Name
                ImmutableArray.Empty // No generic parameters

    let private concretizeTypeReference
        (loadAssembly :
            AssemblyName -> AssemblyReferenceHandle -> ImmutableDictionary<string, DumpedAssembly> * DumpedAssembly)
        (ctx : ConcretizationContext<'corelib>)
        (currentAssembly : AssemblyName)
        (typeRef : TypeRef)
        : ConcreteTypeHandle * ConcretizationContext<'corelib>
        =
        // Use the helper to load assembly and resolve the type reference
        let (targetAssy, typeInfo), ctx =
            loadAssemblyAndResolveTypeRef loadAssembly ctx currentAssembly typeRef

        // Check if this type has generic parameters
        if not typeInfo.Generics.IsEmpty then
            failwithf
                "Cannot concretize type reference to open generic type %s.%s - it has %d generic parameters"
                typeInfo.Namespace
                typeInfo.Name
                typeInfo.Generics.Length

        // Create or find the concrete type
        concretizeTypeDefinition ctx targetAssy.Name (ComparableTypeDefinitionHandle.Make typeInfo.TypeDefHandle)

    /// Concretize a type in a specific generic context
    let rec concretizeType
        (ctx : ConcretizationContext<'corelib>)
        (loadAssembly :
            AssemblyName -> AssemblyReferenceHandle -> (ImmutableDictionary<string, DumpedAssembly> * DumpedAssembly))
        (assembly : AssemblyName)
        (typeGenerics : ConcreteTypeHandle ImmutableArray)
        (methodGenerics : ConcreteTypeHandle ImmutableArray)
        (typeDefn : TypeDefn)
        : ConcreteTypeHandle * ConcretizationContext<'corelib>
        =

        let key = (assembly, typeDefn)

        // Check if we're already processing this type (cycle detection)
        match ctx.InProgress.TryGetValue key with
        | true, handle -> handle, ctx
        | false, _ ->

        match typeDefn with
        | TypeDefn.PrimitiveType prim -> concretizePrimitive ctx prim

        | TypeDefn.Array (elementType, shape) ->
            let elementHandle, ctx =
                concretizeType ctx loadAssembly assembly typeGenerics methodGenerics elementType

            concretizeArray ctx elementHandle shape

        | TypeDefn.OneDimensionalArrayLowerBoundZero elementType ->
            let elementHandle, ctx =
                concretizeType ctx loadAssembly assembly typeGenerics methodGenerics elementType

            concretizeOneDimArray ctx elementHandle

        | TypeDefn.GenericTypeParameter index ->
            if index < typeGenerics.Length then
                typeGenerics.[index], ctx
            else
                raise (IndexOutOfRangeException $"Generic type parameter %i{index}")

        | TypeDefn.GenericMethodParameter index ->
            if index < methodGenerics.Length then
                methodGenerics.[index], ctx
            else
                raise (IndexOutOfRangeException $"Generic method parameter %i{index}")

        | TypeDefn.GenericInstantiation (genericDef, args) ->
            concretizeGenericInstantiation ctx loadAssembly assembly typeGenerics methodGenerics genericDef args

        | TypeDefn.FromDefinition (typeDefHandle, targetAssembly, _) ->
            concretizeTypeDefinition ctx (AssemblyName targetAssembly) typeDefHandle

        | TypeDefn.FromReference (typeRef, _) -> concretizeTypeReference loadAssembly ctx assembly typeRef

        | TypeDefn.Byref elementType ->
            // Byref types are managed references to other types
            // First concretize the element type
            let elementHandle, ctx =
                concretizeType ctx loadAssembly assembly typeGenerics methodGenerics elementType

            // Return a Byref constructor wrapping the element type
            ConcreteTypeHandle.Byref elementHandle, ctx

        | TypeDefn.Pointer elementType ->
            // Pointer types are unmanaged pointers to other types
            // First concretize the element type
            let elementHandle, ctx =
                concretizeType ctx loadAssembly assembly typeGenerics methodGenerics elementType

            // Return a Pointer constructor wrapping the element type
            ConcreteTypeHandle.Pointer elementHandle, ctx

        | TypeDefn.Void ->
            // Void isn't a real runtime type, but we assign it a concretization entry anyway
            // Use System.Void from the base class types
            let voidTypeInfo = ctx.BaseTypes.Void

            match
                findExistingType
                    ctx.ConcreteTypes
                    voidTypeInfo.Assembly
                    voidTypeInfo.Namespace
                    voidTypeInfo.Name
                    ImmutableArray.Empty
            with
            | Some handle -> handle, ctx
            | None ->
                // Create and add the concrete Void type
                createAndAddConcreteType
                    ctx
                    voidTypeInfo.Assembly
                    (ComparableTypeDefinitionHandle.Make voidTypeInfo.TypeDefHandle)
                    voidTypeInfo.Namespace
                    voidTypeInfo.Name
                    ImmutableArray.Empty // Void has no generic parameters

        | _ -> failwithf "TODO: Concretization of %A not implemented" typeDefn

    and private concretizeGenericInstantiation
        (ctx : ConcretizationContext<'corelib>)
        (loadAssembly :
            AssemblyName -> AssemblyReferenceHandle -> ImmutableDictionary<string, DumpedAssembly> * DumpedAssembly)
        (assembly : AssemblyName)
        (typeGenerics : ConcreteTypeHandle ImmutableArray)
        (methodGenerics : ConcreteTypeHandle ImmutableArray)
        (genericDef : TypeDefn)
        (args : ImmutableArray<TypeDefn>)
        : ConcreteTypeHandle * ConcretizationContext<'corelib>
        =
        // First, concretize all type arguments
        let argHandles, ctxAfterArgs =
            args
            |> Seq.fold
                (fun (handles, ctx) arg ->
                    let handle, ctx =
                        concretizeType ctx loadAssembly assembly typeGenerics methodGenerics arg

                    handle :: handles, ctx
                )
                ([], ctx)

        let argHandles = argHandles |> Seq.rev |> ImmutableArray.CreateRange

        // Get the base type definition
        let baseAssembly, baseTypeDefHandle, baseNamespace, baseName, ctxAfterArgs =
            match genericDef with
            | FromDefinition (handle, assy, _) ->
                // Look up the type definition to get namespace and name
                let currentAssy = ctxAfterArgs.LoadedAssemblies.[AssemblyName(assy).FullName]
                let typeDef = currentAssy.TypeDefs.[handle.Get]
                AssemblyName assy, handle, typeDef.Namespace, typeDef.Name, ctxAfterArgs
            | FromReference (typeRef, _) ->
                // For a type reference, we need to find where the type is defined
                // We're looking for the generic type definition, not an instantiation
                let currentAssy = ctxAfterArgs.LoadedAssemblies.[assembly.FullName]

                // Helper to find the type definition without instantiating generics
                let rec findTypeDefinition (assy : DumpedAssembly) (ns : string) (name : string) =
                    // First check if it's defined in this assembly
                    match assy.TypeDef ns name with
                    | Some typeDef -> Some (assy, typeDef)
                    | None ->
                        // Check if it's exported/forwarded
                        match assy.ExportedType (Some ns) name with
                        | Some export ->
                            match export.Data with
                            | NonForwarded _ -> None // Shouldn't happen
                            | ForwardsTo assyRef ->
                                let forwardedAssy = assy.AssemblyReferences.[assyRef]

                                match ctxAfterArgs.LoadedAssemblies.TryGetValue forwardedAssy.Name.FullName with
                                | true, targetAssy -> findTypeDefinition targetAssy ns name
                                | false, _ -> None // Assembly not loaded yet
                        | None -> None

                // First try to resolve without loading new assemblies
                match typeRef.ResolutionScope with
                | TypeRefResolutionScope.Assembly assyRef ->
                    let targetAssyRef = currentAssy.AssemblyReferences.[assyRef]
                    let targetAssyName = targetAssyRef.Name

                    match ctxAfterArgs.LoadedAssemblies.TryGetValue targetAssyName.FullName with
                    | true, targetAssy ->
                        // Try to find the type
                        match findTypeDefinition targetAssy typeRef.Namespace typeRef.Name with
                        | Some (foundAssy, typeDef) ->
                            foundAssy.Name,
                            ComparableTypeDefinitionHandle.Make typeDef.TypeDefHandle,
                            typeDef.Namespace,
                            typeDef.Name,
                            ctxAfterArgs
                        | None ->
                            failwithf
                                "Type %s.%s not found in assembly %s or its forwards"
                                typeRef.Namespace
                                typeRef.Name
                                targetAssyName.FullName

                    | false, _ ->
                        // Need to load the assembly
                        let newAssemblies, loadedAssy = loadAssembly assembly assyRef

                        let ctxWithNewAssy =
                            { ctxAfterArgs with
                                LoadedAssemblies = newAssemblies
                            }

                        // Now try to find the type in the loaded assembly
                        match findTypeDefinition loadedAssy typeRef.Namespace typeRef.Name with
                        | Some (foundAssy, typeDef) ->
                            foundAssy.Name,
                            ComparableTypeDefinitionHandle.Make typeDef.TypeDefHandle,
                            typeDef.Namespace,
                            typeDef.Name,
                            ctxWithNewAssy
                        | None ->
                            failwithf
                                "Type %s.%s not found in loaded assembly %s or its forwards"
                                typeRef.Namespace
                                typeRef.Name
                                loadedAssy.Name.FullName

                | _ -> failwith "TODO: handle other resolution scopes for type refs in generic instantiation"
            | _ -> failwithf "Generic instantiation of %A not supported" genericDef

        // Check if this exact generic instantiation already exists
        match findExistingType ctxAfterArgs.ConcreteTypes baseAssembly baseNamespace baseName argHandles with
        | Some existingHandle ->
            // Type already exists, return it
            existingHandle, ctxAfterArgs
        | None ->
            // Need to handle cycles: check if we're already processing this type
            let typeDefnKey = (assembly, GenericInstantiation (genericDef, args))

            match ctxAfterArgs.InProgress.TryGetValue typeDefnKey with
            | true, handle ->
                // We're in a cycle, return the in-progress handle
                handle, ctxAfterArgs
            | false, _ ->
                // Pre-allocate a handle for this type to handle cycles
                let tempId = ctxAfterArgs.ConcreteTypes.NextHandle
                let tempHandle = ConcreteTypeHandle.Concrete tempId

                // Create the concrete type
                let concreteType =
                    {
                        _AssemblyName = baseAssembly
                        _Definition = baseTypeDefHandle
                        _Namespace = baseNamespace
                        _Name = baseName
                        _Generics = argHandles
                    }

                // Add to the concrete types and mark as in progress
                let newCtx =
                    { ctxAfterArgs with
                        ConcreteTypes =
                            { ctxAfterArgs.ConcreteTypes with
                                NextHandle = ctxAfterArgs.ConcreteTypes.NextHandle + 1
                                Mapping = ctxAfterArgs.ConcreteTypes.Mapping |> Map.add tempId concreteType
                            }
                        InProgress = ctxAfterArgs.InProgress.SetItem (typeDefnKey, tempHandle)
                    }

                // Remove from in-progress when done
                let finalCtx =
                    { newCtx with
                        InProgress = newCtx.InProgress.Remove typeDefnKey
                    }

                tempHandle, finalCtx

/// High-level API for concretizing types
[<RequireQualifiedAccess>]
module Concretization =

    /// Helper to concretize an array of types
    let private concretizeTypeArray
        (ctx : TypeConcretization.ConcretizationContext<'corelib>)
        (loadAssembly :
            AssemblyName -> AssemblyReferenceHandle -> ImmutableDictionary<string, DumpedAssembly> * DumpedAssembly)
        (assembly : AssemblyName)
        (typeArgs : ConcreteTypeHandle ImmutableArray)
        (methodArgs : ConcreteTypeHandle ImmutableArray)
        (types : ImmutableArray<TypeDefn>)
        : ImmutableArray<ConcreteTypeHandle> * TypeConcretization.ConcretizationContext<'corelib>
        =

        let handles = ImmutableArray.CreateBuilder types.Length
        let mutable ctx = ctx

        for i = 0 to types.Length - 1 do
            let handle, newCtx =
                TypeConcretization.concretizeType ctx loadAssembly assembly typeArgs methodArgs types.[i]

            handles.Add handle
            ctx <- newCtx

        handles.ToImmutable (), ctx

    /// Helper to concretize a method signature
    let private concretizeMethodSignature
        (ctx : TypeConcretization.ConcretizationContext<'corelib>)
        (loadAssembly :
            AssemblyName -> AssemblyReferenceHandle -> ImmutableDictionary<string, DumpedAssembly> * DumpedAssembly)
        (assembly : AssemblyName)
        (typeArgs : ConcreteTypeHandle ImmutableArray)
        (methodArgs : ConcreteTypeHandle ImmutableArray)
        (signature : TypeMethodSignature<TypeDefn>)
        : TypeMethodSignature<ConcreteTypeHandle> * TypeConcretization.ConcretizationContext<'corelib>
        =

        // Concretize return type
        let returnHandle, ctx =
            TypeConcretization.concretizeType ctx loadAssembly assembly typeArgs methodArgs signature.ReturnType

        // Concretize parameter types
        let paramHandles = ResizeArray<ConcreteTypeHandle> ()
        let mutable ctx = ctx

        for paramType in signature.ParameterTypes do
            let handle, newCtx =
                TypeConcretization.concretizeType ctx loadAssembly assembly typeArgs methodArgs paramType

            paramHandles.Add (handle)
            ctx <- newCtx

        let newSignature =
            {
                Header = signature.Header
                ReturnType = returnHandle
                ParameterTypes = paramHandles |> Seq.toList
                GenericParameterCount = signature.GenericParameterCount
                RequiredParameterCount = signature.RequiredParameterCount
            }

        newSignature, ctx

    /// Helper to ensure base type assembly is loaded
    let rec private ensureBaseTypeAssembliesLoaded
        (loadAssembly :
            AssemblyName -> AssemblyReferenceHandle -> (ImmutableDictionary<string, DumpedAssembly> * DumpedAssembly))
        (assemblies : ImmutableDictionary<string, DumpedAssembly>)
        (assyName : AssemblyName)
        (baseTypeInfo : BaseTypeInfo option)
        : ImmutableDictionary<string, DumpedAssembly>
        =
        match baseTypeInfo with
        | None -> assemblies
        | Some (BaseTypeInfo.TypeRef r) ->
            let assy = assemblies.[assyName.FullName]
            let typeRef = assy.TypeRefs.[r]

            match typeRef.ResolutionScope with
            | TypeRefResolutionScope.Assembly assyRef ->
                let targetAssyRef = assy.AssemblyReferences.[assyRef]

                match assemblies.TryGetValue targetAssyRef.Name.FullName with
                | true, _ -> assemblies
                | false, _ ->
                    // Need to load the assembly - pass the assembly that contains the reference
                    let newAssemblies, _ = loadAssembly assy.Name assyRef
                    newAssemblies
            | _ -> assemblies
        | Some (BaseTypeInfo.TypeDef _)
        | Some (BaseTypeInfo.ForeignAssemblyType _)
        | Some (BaseTypeInfo.TypeSpec _) -> assemblies

    /// Concretize a method's signature and body
    let concretizeMethod
        (ctx : AllConcreteTypes)
        (loadAssembly :
            AssemblyName -> AssemblyReferenceHandle -> (ImmutableDictionary<string, DumpedAssembly> * DumpedAssembly))
        (assemblies : ImmutableDictionary<string, DumpedAssembly>)
        (baseTypes : BaseClassTypes<DumpedAssembly>)
        (method : WoofWare.PawPrint.MethodInfo<TypeDefn, WoofWare.PawPrint.GenericParameter, TypeDefn>)
        (typeArgs : ConcreteTypeHandle ImmutableArray)
        (methodArgs : ConcreteTypeHandle ImmutableArray)
        : WoofWare.PawPrint.MethodInfo<ConcreteTypeHandle, ConcreteTypeHandle, ConcreteTypeHandle> *
          AllConcreteTypes *
          ImmutableDictionary<string, DumpedAssembly>
        =

        // Ensure base type assemblies are loaded for the declaring type
        let assemblies =
            let assy = assemblies.[method.DeclaringType._AssemblyName.FullName]
            let typeDef = assy.TypeDefs.[method.DeclaringType._Definition.Get]
            ensureBaseTypeAssembliesLoaded loadAssembly assemblies assy.Name typeDef.BaseType

        let concCtx =
            {
                TypeConcretization.ConcretizationContext.InProgress = ImmutableDictionary.Empty
                TypeConcretization.ConcretizationContext.ConcreteTypes = ctx
                TypeConcretization.ConcretizationContext.LoadedAssemblies = assemblies
                TypeConcretization.ConcretizationContext.BaseTypes = baseTypes
            }

        // First, we need to create a TypeDefn for the declaring type with its generics instantiated
        let declaringTypeDefn =
            if method.DeclaringType._Generics.IsEmpty then
                // Non-generic type - determine the SignatureTypeKind
                let assy = concCtx.LoadedAssemblies.[method.DeclaringType._AssemblyName.FullName]
                let arg = assy.TypeDefs.[method.DeclaringType._Definition.Get]

                let baseType =
                    arg.BaseType
                    |> DumpedAssembly.resolveBaseType baseTypes concCtx.LoadedAssemblies assy.Name

                let signatureTypeKind =
                    match baseType with
                    | ResolvedBaseType.Enum
                    | ResolvedBaseType.ValueType -> SignatureTypeKind.ValueType
                    | ResolvedBaseType.Object
                    | ResolvedBaseType.Delegate -> SignatureTypeKind.Class

                TypeDefn.FromDefinition (
                    method.DeclaringType._Definition,
                    method.DeclaringType._AssemblyName.FullName,
                    signatureTypeKind
                )
            else
                // Generic type - create a GenericInstantiation
                let assy = concCtx.LoadedAssemblies.[method.DeclaringType._AssemblyName.FullName]
                let arg = assy.TypeDefs.[method.DeclaringType._Definition.Get]

                let baseTypeResolved =
                    arg.BaseType
                    |> DumpedAssembly.resolveBaseType baseTypes concCtx.LoadedAssemblies assy.Name

                let signatureTypeKind =
                    match baseTypeResolved with
                    | ResolvedBaseType.Enum
                    | ResolvedBaseType.ValueType -> SignatureTypeKind.ValueType
                    | ResolvedBaseType.Object
                    | ResolvedBaseType.Delegate -> SignatureTypeKind.Class

                let baseType =
                    TypeDefn.FromDefinition (
                        method.DeclaringType._Definition,
                        method.DeclaringType._AssemblyName.FullName,
                        signatureTypeKind
                    )

                let genericArgsLength = method.DeclaringType.Generics.Length

                if genericArgsLength > typeArgs.Length then
                    failwithf
                        "Method declaring type expects %d generic arguments but only %d provided"
                        genericArgsLength
                        typeArgs.Length

                let genericArgs =
                    typeArgs.Slice (0, genericArgsLength)
                    |> Seq.mapi (fun i _ -> TypeDefn.GenericTypeParameter i)
                    |> ImmutableArray.CreateRange

                TypeDefn.GenericInstantiation (baseType, genericArgs)

        // Concretize the declaring type
        let declaringHandle, concCtx =
            TypeConcretization.concretizeType
                concCtx
                loadAssembly
                method.DeclaringType._AssemblyName
                typeArgs
                methodArgs
                declaringTypeDefn

        // Look up the concretized declaring type
        let concretizedDeclaringType =
            AllConcreteTypes.lookup declaringHandle concCtx.ConcreteTypes |> Option.get

        // Concretize signature
        let signature, concCtx =
            concretizeMethodSignature
                concCtx
                loadAssembly
                method.DeclaringType._AssemblyName
                typeArgs
                methodArgs
                method.Signature

        // Concretize local variables
        let instructions, concCtx2 =
            match method.Instructions with
            | None -> None, concCtx
            | Some instr ->
                let locals, updatedCtx =
                    match instr.LocalVars with
                    | None -> None, concCtx
                    | Some vars ->
                        let handles, ctx =
                            concretizeTypeArray
                                concCtx
                                loadAssembly
                                method.DeclaringType._AssemblyName
                                typeArgs
                                methodArgs
                                vars

                        Some handles, ctx

                Some (MethodInstructions.setLocalVars locals instr), updatedCtx

        // Map generics to handles
        let genericHandles =
            method.Generics
            |> Seq.mapi (fun i _ -> methodArgs.[i])
            |> ImmutableArray.CreateRange

        let concretizedMethod : MethodInfo<_, _, ConcreteTypeHandle> =
            {
                DeclaringType = concretizedDeclaringType
                Handle = method.Handle
                Name = method.Name
                Instructions = instructions
                Parameters = method.Parameters
                Generics = genericHandles
                Signature = signature
                RawSignature = method.RawSignature
                CustomAttributes = method.CustomAttributes
                MethodAttributes = method.MethodAttributes
                ImplAttributes = method.ImplAttributes
                IsStatic = method.IsStatic
            }

        concretizedMethod, concCtx2.ConcreteTypes, concCtx2.LoadedAssemblies

    let rec concreteHandleToTypeDefn
        (baseClassTypes : BaseClassTypes<DumpedAssembly>)
        (handle : ConcreteTypeHandle)
        (concreteTypes : AllConcreteTypes)
        (assemblies : ImmutableDictionary<string, DumpedAssembly>)
        : TypeDefn
        =
        match handle with
        | ConcreteTypeHandle.Byref elementHandle ->
            let elementType =
                concreteHandleToTypeDefn baseClassTypes elementHandle concreteTypes assemblies

            TypeDefn.Byref elementType
        | ConcreteTypeHandle.Pointer elementHandle ->
            let elementType =
                concreteHandleToTypeDefn baseClassTypes elementHandle concreteTypes assemblies

            TypeDefn.Pointer elementType
        | ConcreteTypeHandle.Concrete _ ->
            match AllConcreteTypes.lookup handle concreteTypes with
            | None -> failwith "Logic error: handle not found"
            | Some concreteType ->

            // Determine SignatureTypeKind
            let assy = assemblies.[concreteType.Assembly.FullName]
            let typeDef = assy.TypeDefs.[concreteType.Definition.Get]
            // Determine SignatureTypeKind from base type
            let baseType =
                typeDef.BaseType
                |> DumpedAssembly.resolveBaseType baseClassTypes assemblies assy.Name

            let signatureTypeKind =
                match baseType with
                | ResolvedBaseType.Enum
                | ResolvedBaseType.ValueType -> SignatureTypeKind.ValueType
                | ResolvedBaseType.Object
                | ResolvedBaseType.Delegate -> SignatureTypeKind.Class

            if concreteType.Generics.IsEmpty then
                TypeDefn.FromDefinition (concreteType.Definition, concreteType.Assembly.FullName, signatureTypeKind)
            else
                // Recursively convert generic arguments
                let genericArgs =
                    concreteType.Generics
                    |> Seq.map (fun h -> concreteHandleToTypeDefn baseClassTypes h concreteTypes assemblies)
                    |> ImmutableArray.CreateRange

                let baseDef =
                    TypeDefn.FromDefinition (concreteType.Definition, concreteType.Assembly.FullName, signatureTypeKind)

                TypeDefn.GenericInstantiation (baseDef, genericArgs)<|MERGE_RESOLUTION|>--- conflicted
+++ resolved
@@ -132,6 +132,23 @@
             | None -> None
         | _ -> None
 
+    let (|ConcreteChar|_|) (concreteTypes : AllConcreteTypes) (handle : ConcreteTypeHandle) : unit option =
+        match handle with
+        | ConcreteTypeHandle.Concrete id ->
+            match concreteTypes.Mapping |> Map.tryFind id with
+            | Some ct ->
+                if
+                    ct.Assembly.Name = "System.Private.CoreLib"
+                    && ct.Namespace = "System"
+                    && ct.Name = "Char"
+                    && ct.Generics.IsEmpty
+                then
+                    Some ()
+                else
+                    None
+            | None -> None
+        | _ -> None
+
     let (|ConcreteBool|_|) (concreteTypes : AllConcreteTypes) (handle : ConcreteTypeHandle) : unit option =
         match handle with
         | ConcreteTypeHandle.Concrete id ->
@@ -149,26 +166,6 @@
             | None -> None
         | _ -> None
 
-<<<<<<< HEAD
-    let (|ConcreteChar|_|) (concreteTypes : AllConcreteTypes) (handle : ConcreteTypeHandle) : unit option =
-        match handle with
-        | ConcreteTypeHandle.Concrete id ->
-            match concreteTypes.Mapping |> Map.tryFind id with
-            | Some ct ->
-                if
-                    ct.Assembly.Name = "System.Private.CoreLib"
-                    && ct.Namespace = "System"
-                    && ct.Name = "Char"
-                    && ct.Generics.IsEmpty
-                then
-                    Some ()
-                else
-                    None
-            | None -> None
-        | _ -> None
-
-=======
->>>>>>> d711d6ff
     let (|ConcreteString|_|) (concreteTypes : AllConcreteTypes) (handle : ConcreteTypeHandle) : unit option =
         match handle with
         | ConcreteTypeHandle.Concrete id ->
