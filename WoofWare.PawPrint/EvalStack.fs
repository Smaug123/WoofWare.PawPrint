--- conflicted
+++ resolved
@@ -25,10 +25,7 @@
     override this.ToString () : string =
         match this with
         | NativeIntSource.Verbatim int64 -> $"%i{int64}"
-<<<<<<< HEAD
-=======
         | NativeIntSource.ManagedPointer ptr -> $"<managed pointer {ptr}>"
->>>>>>> c747d6eb
         | NativeIntSource.FunctionPointer methodDefinition ->
             $"<pointer to {methodDefinition.Name} in {methodDefinition.DeclaringType.Assembly.Name}>"
         | NativeIntSource.TypeHandlePtr ptr -> $"<type ID %i{ptr}>"
@@ -49,11 +46,8 @@
         match n with
         | NativeIntSource.Verbatim i -> i >= 0L
         | NativeIntSource.FunctionPointer _ -> failwith "TODO"
-<<<<<<< HEAD
         | NativeIntSource.TypeHandlePtr _ -> true
-=======
         | NativeIntSource.ManagedPointer _ -> true
->>>>>>> c747d6eb
 
     /// True if a < b.
     let isLess (a : NativeIntSource) (b : NativeIntSource) : bool =
@@ -228,15 +222,12 @@
                 | NativeIntSource.Verbatim 0L -> CliType.ObjectRef None
                 | NativeIntSource.Verbatim i -> failwith $"refusing to interpret verbatim native int {i} as a pointer"
                 | NativeIntSource.FunctionPointer _ -> failwith "TODO"
-<<<<<<< HEAD
                 | NativeIntSource.TypeHandlePtr _ -> failwith "refusing to interpret type handle ID as an object ref"
-=======
                 | NativeIntSource.ManagedPointer ptr ->
                     match ptr with
                     | ManagedPointerSource.Null -> CliType.ObjectRef None
                     | ManagedPointerSource.Heap s -> CliType.ObjectRef (Some s)
                     | _ -> failwith "TODO"
->>>>>>> c747d6eb
             | EvalStackValue.UserDefinedValueType fields ->
                 match fields with
                 | [ esv ] -> toCliTypeCoerced target esv
@@ -280,6 +271,7 @@
                         CliType.RuntimePointer (CliRuntimePointer.Managed (CliRuntimePointerSource.Argument (a, b, c)))
                 | NativeIntSource.FunctionPointer methodInfo ->
                     CliType.Numeric (CliNumericType.ProvenanceTrackedNativeInt64 methodInfo)
+                | NativeIntSource.TypeHandlePtr int64 -> failwith "todo"
             | _ -> failwith $"TODO: %O{popped}"
         | CliType.Char _ ->
             match popped with
@@ -337,13 +329,8 @@
                 | CliRuntimePointerSource.Argument (sourceThread, methodFrame, var) ->
                     ManagedPointerSource.Argument (sourceThread, methodFrame, var)
                     |> EvalStackValue.ManagedPointer
-<<<<<<< HEAD
-                | CliRuntimePointerSource.HeapAddress addr ->
-                    ManagedPointerSource.Heap addr |> EvalStackValue.ManagedPointer
-=======
                 | CliRuntimePointerSource.Heap addr -> EvalStackValue.ObjectRef addr
                 | CliRuntimePointerSource.Null -> failwith "TODO"
->>>>>>> c747d6eb
         | CliType.ValueType fields -> fields |> List.map ofCliType |> EvalStackValue.UserDefinedValueType
 
 type EvalStack =
