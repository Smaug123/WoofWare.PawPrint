--- conflicted
+++ resolved
@@ -77,12 +77,8 @@
 type CliRuntimePointerSource =
     | LocalVariable of sourceThread : ThreadId * methodFrame : int * whichVar : uint16
     | Argument of sourceThread : ThreadId * methodFrame : int * whichVar : uint16
-<<<<<<< HEAD
-    | HeapAddress of ManagedHeapAddress
-=======
     | Heap of ManagedHeapAddress
     | Null
->>>>>>> c747d6eb
 
 type CliRuntimePointer =
     | Unmanaged of int64
