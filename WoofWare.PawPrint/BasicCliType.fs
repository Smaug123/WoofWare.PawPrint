--- conflicted
+++ resolved
@@ -153,11 +153,7 @@
                     typeDef.Fields
                     |> List.map (fun fi -> zeroOf assemblies assy generics fi.Signature)
 
-<<<<<<< HEAD
-                CliType.UserDefinedValueType |> CliTypeResolutionResult.Resolved
-=======
                 CliType.ObjectRef None |> CliTypeResolutionResult.Resolved
->>>>>>> 4c55bbe5
             | SignatureTypeKind.Class -> CliType.ObjectRef None |> CliTypeResolutionResult.Resolved
             | _ -> raise (ArgumentOutOfRangeException ())
         | TypeDefn.GenericInstantiation (generic, args) ->
