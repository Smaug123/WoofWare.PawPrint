--- conflicted
+++ resolved
@@ -661,9 +661,6 @@
         | Ldind_i2 -> failwith "TODO: Ldind_i2 unimplemented"
         | Ldind_i4 ->
             let popped, state = IlMachineState.popEvalStack currentThread state
-<<<<<<< HEAD
-            failwith $"TODO: Ldind_i4 (popped: {popped})"
-=======
 
             let value =
                 let load (c : CliType) =
@@ -703,7 +700,6 @@
 
             (state, WhatWeDid.Executed) |> ExecutionResult.Stepped
 
->>>>>>> 5a7cf11a
         | Ldind_i8 -> failwith "TODO: Ldind_i8 unimplemented"
         | Ldind_u1 ->
             let popped, state = IlMachineState.popEvalStack currentThread state
