namespace WoofWare.PawPrint

open System.Collections.Immutable
open System.IO
open System.Reflection
open System.Reflection.Metadata
open Microsoft.Extensions.Logging
open Microsoft.FSharp.Core

type IlMachineState =
    {
        Logger : ILogger
        NextThreadId : int
        // CallStack : StackFrame list
        /// Multiple managed heaps are allowed, but we hopefully only need one.
        ManagedHeap : ManagedHeap
        ThreadState : Map<ThreadId, ThreadState>
        InternedStrings : ImmutableDictionary<StringToken, ManagedHeapAddress>
        /// Keyed by FullName. (Sometimes an assembly has a PublicKey when we read it from the disk, but we
        /// only have a reference to it by an AssemblyName without a PublicKey.)
        _LoadedAssemblies : ImmutableDictionary<string, DumpedAssembly>
        /// Tracks initialization state of types across assemblies
        TypeInitTable : TypeInitTable
        Statics : ImmutableDictionary<TypeDefinitionHandle * AssemblyName, ImmutableDictionary<string, CliType>>
        DotnetRuntimeDirs : string ImmutableArray
    }

    member this.SetStatic
        (ty : TypeDefinitionHandle * AssemblyName)
        (field : string)
        (value : CliType)
        : IlMachineState
        =
        let statics =
            match this.Statics.TryGetValue ty with
            | false, _ -> this.Statics.Add (ty, ImmutableDictionary.Create().Add (field, value))
            | true, v -> this.Statics.SetItem (ty, v.SetItem (field, value))

        { this with
            Statics = statics
        }

    member this.WithTypeBeginInit (thread : ThreadId) (handle : TypeDefinitionHandle, assy : AssemblyName) =
        this.Logger.LogDebug (
            "Beginning initialisation of type {TypeName}, handle {TypeDefinitionHandle} from assy {AssemblyHash}",
            this.LoadedAssembly(assy).Value.TypeDefs.[handle].Name,
            handle.GetHashCode (),
            assy.GetHashCode ()
        )

        let typeInitTable =
            this.TypeInitTable |> TypeInitTable.beginInitialising thread (handle, assy)

        { this with
            TypeInitTable = typeInitTable
        }

    member this.WithTypeEndInit (thread : ThreadId) (handle : TypeDefinitionHandle, assy : AssemblyName) =
        this.Logger.LogDebug (
            "Marking complete initialisation of type {TypeName}, handle {TypeDefinitionHandle} from assy {AssemblyHash}",
            this.LoadedAssembly(assy).Value.TypeDefs.[handle].Name,
            handle.GetHashCode (),
            assy.GetHashCode ()
        )

        let typeInitTable =
            this.TypeInitTable |> TypeInitTable.markInitialised thread (handle, assy)

        { this with
            TypeInitTable = typeInitTable
        }

    member this.WithLoadedAssembly (name : AssemblyName) (value : DumpedAssembly) =
        { this with
            _LoadedAssemblies = this._LoadedAssemblies.Add (name.FullName, value)
        }

    member this.LoadedAssembly (name : AssemblyName) : DumpedAssembly option =
        match this._LoadedAssemblies.TryGetValue name.FullName with
        | false, _ -> None
        | true, v -> Some v

    /// Returns also the original assembly name.
    member this.WithThreadSwitchedToAssembly (assy : AssemblyName) (thread : ThreadId) : IlMachineState * AssemblyName =
        let mutable existing = Unchecked.defaultof<AssemblyName>

        let newState =
            this.ThreadState
            |> Map.change
                thread
                (fun s ->
                    match s with
                    | None -> failwith $"expected thread {thread} to be in a state already; internal logic error"
                    | Some s ->
                        existing <- s.ActiveAssembly

                        { s with
                            ActiveAssembly = assy
                        }
                        |> Some
                )

        { this with
            ThreadState = newState
        },
        existing

    member this.ActiveAssembly (thread : ThreadId) =
        let active = this.ThreadState.[thread].ActiveAssembly

        match this.LoadedAssembly active with
        | Some v -> v
        | None ->
            let available = this._LoadedAssemblies.Keys |> String.concat " ; "

            failwith
                $"Somehow we believe the active assembly is {active}, but only had the following available: {available}"

(*
Type load algorithm, from II.10.5.3.3
1. At class load-time (hence prior to initialization time) store zero or null into all static fields of the
type.
2. If the type is initialized, you are done.
2.1. If the type is not yet initialized, try to take an initialization lock.
2.2. If successful, record this thread as responsible for initializing the type and proceed to step 2.3.
2.2.1. If not successful, see whether this thread or any thread waiting for this thread to complete already
holds the lock.
2.2.2. If so, return since blocking would create a deadlock. This thread will now see an incompletely
initialized state for the type, but no deadlock will arise.
2.2.3 If not, block until the type is initialized then return.
2.3 Initialize the base class type and then all interfaces implemented by this type.
2.4 Execute the type initialization code for this type.
2.5 Mark the type as initialized, release the initialization lock, awaken any threads waiting for this type
to be initialized, and return.
*)
type WhatWeDid =
    | Executed
    /// We didn't run what you wanted, because we have to do class initialisation first.
    | SuspendedForClassInit
    /// We can't proceed until this thread has finished the class initialisation work it's doing.
    | BlockedOnClassInit of threadBlockingUs : ThreadId

type ExecutionResult =
    | Terminated of IlMachineState * terminatingThread : ThreadId
    | Stepped of IlMachineState * WhatWeDid

type StateLoadResult =
    /// The type is loaded; you can proceed.
    | NothingToDo of IlMachineState
    /// We didn't manage to load the requested type, because that type itself requires first loading something.
    /// The state we give you is ready to load that something.
    | FirstLoadThis of IlMachineState

[<RequireQualifiedAccess>]
module IlMachineState =
    type private Dummy = class end

    let loadAssembly
        (loggerFactory : ILoggerFactory)
        (referencedInAssembly : DumpedAssembly)
        (r : AssemblyReferenceHandle)
        (state : IlMachineState)
        : IlMachineState * DumpedAssembly * AssemblyName
        =
        let assemblyRef = referencedInAssembly.AssemblyReferences.[r]
        let assemblyName = assemblyRef.Name

        match state.LoadedAssembly assemblyName with
        | Some v -> state, v, assemblyName
        | None ->
            let logger = loggerFactory.CreateLogger typeof<Dummy>.DeclaringType

            let assy =
                state.DotnetRuntimeDirs
                |> Seq.choose (fun dir ->
                    let file = Path.Combine (dir, assemblyName.Name + ".dll")

                    try
                        use f = File.OpenRead file
                        logger.LogInformation ("Loading assembly from file {AssemblyFileLoadPath}", file)
                        Assembly.read loggerFactory (Some file) f |> Some
                    with :? FileNotFoundException ->
                        None
                )
                |> Seq.toList

            match assy |> List.tryHead with
            | None -> failwith $"Could not find a readable DLL in any runtime dir with name %s{assemblyName.Name}.dll"
            | Some assy ->

            state.WithLoadedAssembly assemblyName assy, assy, assemblyName

    let rec internal resolveTypeFromName
        (loggerFactory : ILoggerFactory)
        (ns : string option)
        (name : string)
        (assy : DumpedAssembly)
        (state : IlMachineState)
        : IlMachineState * DumpedAssembly * WoofWare.PawPrint.TypeInfo<TypeDefn>
        =
        match Assembly.resolveTypeFromName assy state._LoadedAssemblies ns name with
        | TypeResolutionResult.Resolved (assy, typeDef) -> state, assy, typeDef
        | TypeResolutionResult.FirstLoadAssy loadFirst ->
            let state, _, _ = loadAssembly loggerFactory assy loadFirst.Handle state
            resolveTypeFromName loggerFactory ns name assy state

    and resolveTypeFromExport
        (loggerFactory : ILoggerFactory)
        (fromAssembly : DumpedAssembly)
        (ty : WoofWare.PawPrint.ExportedType)
        (state : IlMachineState)
        : IlMachineState * DumpedAssembly * WoofWare.PawPrint.TypeInfo<TypeDefn>
        =
        match Assembly.resolveTypeFromExport fromAssembly state._LoadedAssemblies ty with
        | TypeResolutionResult.Resolved (assy, typeDef) -> state, assy, typeDef
        | TypeResolutionResult.FirstLoadAssy loadFirst ->
            let state, _, _ = loadAssembly loggerFactory fromAssembly loadFirst.Handle state
            resolveTypeFromExport loggerFactory fromAssembly ty state

    and resolveTypeFromRef
        (loggerFactory : ILoggerFactory)
        (referencedInAssembly : DumpedAssembly)
        (target : TypeRef)
        (state : IlMachineState)
        : IlMachineState * DumpedAssembly * WoofWare.PawPrint.TypeInfo<TypeDefn>
        =
        match Assembly.resolveTypeRef state._LoadedAssemblies referencedInAssembly target with
        | TypeResolutionResult.Resolved (assy, typeDef) -> state, assy, typeDef
        | TypeResolutionResult.FirstLoadAssy loadFirst ->
            let state, _, _ =
                loadAssembly loggerFactory referencedInAssembly loadFirst.Handle state

            resolveTypeFromRef loggerFactory referencedInAssembly target state

    and resolveType
        (loggerFactory : ILoggerFactory)
        (ty : TypeReferenceHandle)
        (assy : DumpedAssembly)
        (state : IlMachineState)
        : IlMachineState * DumpedAssembly * WoofWare.PawPrint.TypeInfo<TypeDefn>
        =
        let target = assy.TypeRefs.[ty]

        resolveTypeFromRef loggerFactory assy target state

    let rec resolveTypeFromDefn
        (loggerFactory : ILoggerFactory)
        (ty : TypeDefn)
        (assy : DumpedAssembly)
        (state : IlMachineState)
        : IlMachineState *
          DumpedAssembly *
          WoofWare.PawPrint.TypeInfo<WoofWare.PawPrint.GenericParameter> *
          TypeDefn ImmutableArray option
        =
        match ty with
        | TypeDefn.GenericInstantiation (generic, args) ->
            let state, _, generic, subArgs =
                resolveTypeFromDefn loggerFactory generic assy state

            match subArgs with
            | Some _ -> failwith "unexpectedly had multiple generic instantiations for the same type"
            | None ->

            state, assy, generic, Some args
        | TypeDefn.FromDefinition (defn, _typeKind) -> state, assy, assy.TypeDefs.[defn], None
        | s -> failwith $"TODO: resolveTypeFromDefn unimplemented for {s}"

    let resolveTypeFromSpec
        (loggerFactory : ILoggerFactory)
        (ty : TypeSpecificationHandle)
        (assy : DumpedAssembly)
        (state : IlMachineState)
        : IlMachineState * DumpedAssembly * WoofWare.PawPrint.TypeInfo<TypeDefn>
        =
        let state, assy, generic, args =
            resolveTypeFromDefn loggerFactory assy.TypeSpecs.[ty].Signature assy state

        match args with
        | None ->
            let generic =
                generic
                |> TypeInfo.mapGeneric (fun _ -> failwith<TypeDefn> "no generic parameters")

            state, assy, generic
        | Some args ->
            let generic = TypeInfo.withGenerics args generic
            state, assy, generic

<<<<<<< HEAD
    let rec callMethod
=======
    let rec cliTypeZeroOf
        (loggerFactory : ILoggerFactory)
        (assy : DumpedAssembly)
        (ty : TypeDefn)
        (generics : TypeDefn ImmutableArray)
        (state : IlMachineState)
        : IlMachineState * CliType
        =
        match CliType.zeroOf state._LoadedAssemblies assy generics ty with
        | CliTypeResolutionResult.Resolved result -> state, result
        | CliTypeResolutionResult.FirstLoad ref ->
            let state, _, _ = loadAssembly loggerFactory assy ref.Handle state
            cliTypeZeroOf loggerFactory assy ty generics state

    let callMethod
>>>>>>> 4c55bbe5
        (loggerFactory : ILoggerFactory)
        (wasInitialising : (TypeDefinitionHandle * AssemblyName) option)
        (wasConstructing : ManagedHeapAddress option)
        (wasClassConstructor : bool)
        (generics : ImmutableArray<TypeDefn> option)
        (methodToCall : WoofWare.PawPrint.MethodInfo)
        (thread : ThreadId)
        (threadState : ThreadState)
        (state : IlMachineState)
        : IlMachineState
        =
<<<<<<< HEAD
        let argZeroObjects =
            methodToCall.Signature.ParameterTypes
            |> List.map (fun ty ->
                match
                    CliType.zeroOf
                        state._LoadedAssemblies
                        (state.ActiveAssembly thread)
                        (generics |> Option.defaultValue ImmutableArray.Empty)
                        ty
                with
                | CliTypeResolutionResult.Resolved cliType -> Ok cliType
                | CliTypeResolutionResult.FirstLoad assemblyReference -> Error assemblyReference
            )
            |> Result.allOkOrError

        match argZeroObjects with
        | Error (_, e) ->
            let state =
                (state, e)
                ||> List.fold (fun state toLoad ->
                    let state, _, _ =
                        loadAssembly
                            loggerFactory
                            (state.LoadedAssembly (snd methodToCall.DeclaringType) |> Option.get)
                            toLoad.Handle
                            state

                    state
                )

            callMethod
                loggerFactory
                wasInitialising
                wasConstructing
                wasClassConstructor
                generics
                methodToCall
                thread
                threadState
                state
        | Ok zeroObjects ->
=======
        let state, argZeroObjects =
            ((state, []), methodToCall.Signature.ParameterTypes)
            ||> List.fold (fun (state, zeros) ty ->
                let state, zero =
                    cliTypeZeroOf
                        loggerFactory
                        (state.ActiveAssembly thread)
                        ty
                        (generics |> Option.defaultValue ImmutableArray.Empty)
                        state

                state, zero :: zeros
            )

        let argZeroObjects = List.rev argZeroObjects
>>>>>>> 4c55bbe5

        let activeMethodState = threadState.MethodStates.[threadState.ActiveMethodState]

        let state, newFrame, oldFrame =
            if methodToCall.IsStatic then
                let args = ImmutableArray.CreateBuilder methodToCall.Parameters.Length
                let mutable afterPop = activeMethodState

                for i = 0 to methodToCall.Parameters.Length - 1 do
                    let poppedArg, afterPop' = afterPop |> MethodState.popFromStack

<<<<<<< HEAD
                    let zeroArg = zeroObjects.[i]
=======
                    let zeroArg = argZeroObjects.[i]
>>>>>>> 4c55bbe5

                    let poppedArg = EvalStackValue.toCliTypeCoerced zeroArg poppedArg
                    afterPop <- afterPop'
                    args.Add poppedArg

                args.Reverse ()

                let rec newFrame (state : IlMachineState) =
                    let meth =
                        MethodState.Empty
                            state._LoadedAssemblies
                            (state.ActiveAssembly thread)
                            methodToCall
                            (args.ToImmutable ())
                            (Some
                                {
                                    JumpTo = threadState.ActiveMethodState
                                    WasInitialisingType = wasInitialising
                                    WasConstructingObj = wasConstructing
                                })

                    match meth with
                    | Ok r -> state, r
                    | Error toLoad ->
                        (state, toLoad)
<<<<<<< HEAD
                        ||> List.fold (fun state toLoad ->
=======
                        ||> List.fold (fun state (toLoad : WoofWare.PawPrint.AssemblyReference) ->
>>>>>>> 4c55bbe5
                            let state, _, _ =
                                loadAssembly
                                    loggerFactory
                                    (state.LoadedAssembly (snd methodToCall.DeclaringType) |> Option.get)
                                    toLoad.Handle
                                    state

                            state
                        )
                        |> newFrame

                let state, newFrame = newFrame state

                let oldFrame =
                    if wasClassConstructor then
                        afterPop
                    else
                        afterPop |> MethodState.advanceProgramCounter

                state, newFrame, oldFrame
            else
                let args = ImmutableArray.CreateBuilder (methodToCall.Parameters.Length + 1)
                let poppedArg, afterPop = activeMethodState |> MethodState.popFromStack
                let mutable afterPop = afterPop

                for i = 1 to methodToCall.Parameters.Length do
                    let poppedArg, afterPop' = afterPop |> MethodState.popFromStack
<<<<<<< HEAD
                    let zeroArg = zeroObjects.[i - 1]
=======
                    let zeroArg = argZeroObjects.[i - 1]
>>>>>>> 4c55bbe5

                    let poppedArg = EvalStackValue.toCliTypeCoerced zeroArg poppedArg
                    afterPop <- afterPop'
                    args.Add poppedArg

                // it only matters that the RuntimePointer is a RuntimePointer, so that the coercion has a target of the
                // right shape
                args.Add (
                    EvalStackValue.toCliTypeCoerced (CliType.RuntimePointer (CliRuntimePointer.Unmanaged ())) poppedArg
                )

                args.Reverse ()

                let rec newFrame (state : IlMachineState) =
                    let meth =
                        MethodState.Empty
                            state._LoadedAssemblies
                            (state.ActiveAssembly thread)
                            methodToCall
                            (args.ToImmutable ())
                            (Some
                                {
                                    JumpTo = threadState.ActiveMethodState
                                    WasInitialisingType = wasInitialising
                                    WasConstructingObj = wasConstructing
                                })

                    match meth with
                    | Ok r -> state, r
                    | Error toLoad ->
                        (state, toLoad)
<<<<<<< HEAD
                        ||> List.fold (fun state toLoad ->
=======
                        ||> List.fold (fun state (toLoad : WoofWare.PawPrint.AssemblyReference) ->
>>>>>>> 4c55bbe5
                            let state, _, _ =
                                loadAssembly
                                    loggerFactory
                                    (state.LoadedAssembly (snd methodToCall.DeclaringType) |> Option.get)
                                    toLoad.Handle
                                    state

                            state
                        )
                        |> newFrame
<<<<<<< HEAD

                let state, newFrame = newFrame state
=======
>>>>>>> 4c55bbe5

                let state, newFrame = newFrame state
                let oldFrame = afterPop |> MethodState.advanceProgramCounter
                state, newFrame, oldFrame

        let newThreadState =
            { threadState with
                MethodStates = threadState.MethodStates.Add(newFrame).SetItem (threadState.ActiveMethodState, oldFrame)
                ActiveMethodState = threadState.MethodStates.Length
            }

        { state with
            ThreadState = state.ThreadState |> Map.add thread newThreadState
        }

    let rec loadClass
        (loggerFactory : ILoggerFactory)
        (typeDefHandle : TypeDefinitionHandle)
        (assemblyName : AssemblyName)
        (currentThread : ThreadId)
        (state : IlMachineState)
        : StateLoadResult
        =
        if typeDefHandle.IsNil then
            failwith "Called `loadClass` with a nil typedef"

        let logger = loggerFactory.CreateLogger "LoadClass"

        match TypeInitTable.tryGet (typeDefHandle, assemblyName) state.TypeInitTable with
        | Some TypeInitState.Initialized ->
            // Type already initialized; nothing to do
            StateLoadResult.NothingToDo state
        | Some (TypeInitState.InProgress tid) when tid = currentThread ->
            // We're already initializing this type on this thread; just proceed with the initialisation, no extra
            // class loading required.
            StateLoadResult.NothingToDo state
        | Some (TypeInitState.InProgress _) ->
            // This is usually signalled by WhatWeDid.Blocked
            failwith
                "TODO: cross-thread class init synchronization unimplemented - this thread has to wait for the other thread to finish initialisation"
        | None ->
            // We have work to do!

            let state, origAssyName =
                state.WithThreadSwitchedToAssembly assemblyName currentThread

            let sourceAssembly = state.LoadedAssembly assemblyName |> Option.get

            let typeDef =
                match sourceAssembly.TypeDefs.TryGetValue typeDefHandle with
                | false, _ -> failwith $"Failed to find type definition {typeDefHandle} in {assemblyName.Name}"
                | true, v -> v

            logger.LogDebug ("Resolving type {TypeDefNamespace}.{TypeDefName}", typeDef.Namespace, typeDef.Name)

            // First mark as in-progress to detect cycles
            let state = state.WithTypeBeginInit currentThread (typeDefHandle, assemblyName)

            // Check if the type has a base type that needs initialization
            let firstDoBaseClass =
                match typeDef.BaseType with
                | Some baseTypeInfo ->
                    // Determine if base type is in the same or different assembly
                    match baseTypeInfo with
                    | ForeignAssemblyType (baseAssemblyName, baseTypeHandle) ->
                        logger.LogDebug (
                            "Resolved base type of {TypeDefNamespace}.{TypeDefName} to foreign assembly {ForeignAssemblyName}",
                            typeDef.Namespace,
                            typeDef.Name,
                            baseAssemblyName.Name
                        )

                        match loadClass loggerFactory baseTypeHandle baseAssemblyName currentThread state with
                        | FirstLoadThis state -> Error state
                        | NothingToDo state -> Ok state
                    | TypeDef typeDefinitionHandle ->
                        logger.LogDebug (
                            "Resolved base type of {TypeDefNamespace}.{TypeDefName} to this assembly, typedef",
                            typeDef.Namespace,
                            typeDef.Name
                        )

                        match loadClass loggerFactory typeDefinitionHandle assemblyName currentThread state with
                        | FirstLoadThis state -> Error state
                        | NothingToDo state -> Ok state
                    | TypeRef typeReferenceHandle ->
                        let state, assy, targetType =
                            resolveType loggerFactory typeReferenceHandle (state.ActiveAssembly currentThread) state

                        logger.LogDebug (
                            "Resolved base type of {TypeDefNamespace}.{TypeDefName} to a typeref in assembly {ResolvedAssemblyName}, {BaseTypeNamespace}.{BaseTypeName}",
                            typeDef.Namespace,
                            typeDef.Name,
                            assy.Name.Name,
                            targetType.Namespace,
                            targetType.Name
                        )

                        match loadClass loggerFactory targetType.TypeDefHandle assy.Name currentThread state with
                        | FirstLoadThis state -> Error state
                        | NothingToDo state -> Ok state
                    | TypeSpec typeSpecificationHandle -> failwith "TODO: TypeSpec base type loading unimplemented"
                | None -> Ok state // No base type (or it's System.Object)

            match firstDoBaseClass with
            | Error state -> FirstLoadThis state
            | Ok state ->

            // TODO: also need to initialise all interfaces implemented by the type

            // Find the class constructor (.cctor) if it exists
            let cctor =
                typeDef.Methods
                |> List.tryFind (fun method -> method.Name = ".cctor" && method.IsStatic && method.Parameters.IsEmpty)

            match cctor with
            | Some ctorMethod ->
                // Call the class constructor! Note that we *don't* use `callMethodInActiveAssembly`, because that
                // performs class loading, but we're already in the middle of loading this class.
                // TODO: factor out the common bit.
                let currentThreadState = state.ThreadState.[currentThread]

                callMethod
                    loggerFactory
                    (Some (typeDefHandle, assemblyName))
                    None
                    true
                    // constructor is surely not generic
                    None
                    ctorMethod
                    currentThread
                    currentThreadState
                    state
                |> FirstLoadThis
            | None ->
                // No constructor, just continue.
                // Mark the type as initialized.
                let state = state.WithTypeEndInit currentThread (typeDefHandle, assemblyName)

                // Restore original assembly context if needed
                state.WithThreadSwitchedToAssembly origAssyName currentThread
                |> fst
                |> NothingToDo

    let ensureTypeInitialised
        (loggerFactory : ILoggerFactory)
        (thread : ThreadId)
        (ty : TypeDefinitionHandle * AssemblyName)
        (state : IlMachineState)
        : IlMachineState * WhatWeDid
        =
        match TypeInitTable.tryGet ty state.TypeInitTable with
        | None ->
            match loadClass loggerFactory (fst ty) (snd ty) thread state with
            | NothingToDo state -> state, WhatWeDid.Executed
            | FirstLoadThis state -> state, WhatWeDid.SuspendedForClassInit
        | Some TypeInitState.Initialized -> state, WhatWeDid.Executed
        | Some (InProgress threadId) ->
            if threadId = thread then
                // II.10.5.3.2: avoid the deadlock by simply proceeding.
                state, WhatWeDid.Executed
            else
                state, WhatWeDid.BlockedOnClassInit threadId

    let callMethodInActiveAssembly
        (loggerFactory : ILoggerFactory)
        (thread : ThreadId)
        (generics : TypeDefn ImmutableArray option)
        (methodToCall : WoofWare.PawPrint.MethodInfo)
        (weAreConstructingObj : ManagedHeapAddress option)
        (state : IlMachineState)
        : IlMachineState * WhatWeDid
        =
        let threadState = state.ThreadState.[thread]

        let state, typeInit =
            ensureTypeInitialised loggerFactory thread methodToCall.DeclaringType state

        match typeInit with
        | WhatWeDid.Executed ->
            callMethod loggerFactory None weAreConstructingObj false generics methodToCall thread threadState state,
            WhatWeDid.Executed
        | _ -> state, typeInit

<<<<<<< HEAD
    let rec cliTypeZeroOf
        (loggerFactory : ILoggerFactory)
        (assy : DumpedAssembly)
        (ty : TypeDefn)
        (state : IlMachineState)
        : IlMachineState * CliType
        =
        // TODO: I guess the type itself can have generics, which should be passed in as this array?
        match CliType.zeroOf state._LoadedAssemblies assy ImmutableArray.Empty ty with
        | CliTypeResolutionResult.Resolved result -> state, result
        | CliTypeResolutionResult.FirstLoad ref ->
            let state, _, _ = loadAssembly loggerFactory assy ref.Handle state
            cliTypeZeroOf loggerFactory assy ty state

=======
>>>>>>> 4c55bbe5
    let initial
        (lf : ILoggerFactory)
        (dotnetRuntimeDirs : ImmutableArray<string>)
        (entryAssembly : DumpedAssembly)
        : IlMachineState
        =
        let assyName = entryAssembly.ThisAssemblyDefinition.Name
        let logger = lf.CreateLogger "IlMachineState"

        let state =
            {
                Logger = logger
                NextThreadId = 0
                // CallStack = []
                ManagedHeap = ManagedHeap.Empty
                ThreadState = Map.empty
                InternedStrings = ImmutableDictionary.Empty
                _LoadedAssemblies = ImmutableDictionary.Empty
                Statics = ImmutableDictionary.Empty
                TypeInitTable = ImmutableDictionary.Empty
                DotnetRuntimeDirs = dotnetRuntimeDirs
            }

        state.WithLoadedAssembly assyName entryAssembly

    let addThread
        (newThreadState : MethodState)
        (newThreadAssy : AssemblyName)
        (state : IlMachineState)
        : IlMachineState * ThreadId
        =
        let thread = ThreadId state.NextThreadId

        let newState =
            { state with
                NextThreadId = state.NextThreadId + 1
                ThreadState =
                    state.ThreadState
                    |> Map.add thread (ThreadState.New newThreadAssy newThreadState)
            }

        newState, thread

    let allocateArray
        (zeroOfType : unit -> CliType)
        (len : int)
        (state : IlMachineState)
        : ManagedHeapAddress * IlMachineState
        =
        let initialisation =
            (fun _ -> zeroOfType ()) |> Seq.init len |> ImmutableArray.CreateRange

        let o : AllocatedArray =
            {
                Length = len
                Elements = initialisation
            }

        let alloc, heap = state.ManagedHeap |> ManagedHeap.AllocateArray o

        let state =
            { state with
                ManagedHeap = heap
            }

        alloc, state

    let allocateStringData (len : int) (state : IlMachineState) : int * IlMachineState =
        let addr, heap = state.ManagedHeap |> ManagedHeap.AllocateString len

        let state =
            { state with
                ManagedHeap = heap
            }

        addr, state

    let setStringData (addr : int) (contents : string) (state : IlMachineState) : IlMachineState =
        let heap = ManagedHeap.SetStringData addr contents state.ManagedHeap

        { state with
            ManagedHeap = heap
        }

    let allocateManagedObject<'generic>
        (typeInfo : WoofWare.PawPrint.TypeInfo<'generic>)
        (fields : (string * CliType) list)
        (state : IlMachineState)
        : ManagedHeapAddress * IlMachineState
        =
        let o =
            {
                Fields = Map.ofList fields
                Type = TypeInfoCrate.make typeInfo
                SyncBlock = false
            }

        let alloc, heap = state.ManagedHeap |> ManagedHeap.AllocateNonArray o

        let state =
            { state with
                ManagedHeap = heap
            }

        alloc, state

    let pushToEvalStack' (o : EvalStackValue) (thread : ThreadId) (state : IlMachineState) =
        let activeThreadState = state.ThreadState.[thread]

        let newThreadState =
            activeThreadState
            |> ThreadState.pushToEvalStack' o activeThreadState.ActiveMethodState

        { state with
            ThreadState = state.ThreadState |> Map.add thread newThreadState
        }

    let pushToEvalStack (o : CliType) (thread : ThreadId) (state : IlMachineState) : IlMachineState =
        let activeThreadState = state.ThreadState.[thread]

        let newThreadState =
            activeThreadState
            |> ThreadState.pushToEvalStack o activeThreadState.ActiveMethodState

        { state with
            ThreadState = state.ThreadState |> Map.add thread newThreadState
        }

    let popFromStackToLocalVariable
        (thread : ThreadId)
        (localVariableIndex : int)
        (state : IlMachineState)
        : IlMachineState
        =
        let threadState =
            match Map.tryFind thread state.ThreadState with
            | None -> failwith "Logic error: tried to pop from stack of nonexistent thread"
            | Some threadState -> threadState

        let methodState =
            MethodState.popFromStackToVariable
                localVariableIndex
                threadState.MethodStates.[threadState.ActiveMethodState]

        { state with
            ThreadState =
                state.ThreadState
                |> Map.add
                    thread
                    { threadState with
                        MethodStates = threadState.MethodStates.SetItem (threadState.ActiveMethodState, methodState)
                    }
        }

    let peekEvalStack (thread : ThreadId) (state : IlMachineState) : EvalStackValue option =
        ThreadState.peekEvalStack state.ThreadState.[thread]

    let popEvalStack (thread : ThreadId) (state : IlMachineState) : EvalStackValue * IlMachineState =
        let ret, popped = ThreadState.popFromEvalStack state.ThreadState.[thread]

        let state =
            { state with
                ThreadState = state.ThreadState |> Map.add thread popped
            }

        ret, state

    let setArrayValue
        (arrayAllocation : ManagedHeapAddress)
        (v : CliType)
        (index : int)
        (state : IlMachineState)
        : IlMachineState
        =
        let heap = ManagedHeap.SetArrayValue arrayAllocation index v state.ManagedHeap

        { state with
            ManagedHeap = heap
        }

    let advanceProgramCounter (thread : ThreadId) (state : IlMachineState) : IlMachineState =
        { state with
            ThreadState =
                state.ThreadState
                |> Map.change
                    thread
                    (fun state ->
                        match state with
                        | None -> failwith "expected state"
                        | Some (state : ThreadState) -> state |> ThreadState.advanceProgramCounter |> Some
                    )
        }

    let jumpProgramCounter (thread : ThreadId) (bytes : int) (state : IlMachineState) : IlMachineState =
        { state with
            ThreadState =
                state.ThreadState
                |> Map.change
                    thread
                    (fun state ->
                        match state with
                        | None -> failwith "expected state"
                        | Some (state : ThreadState) -> state |> ThreadState.jumpProgramCounter bytes |> Some
                    )
        }

    let loadArgument (thread : ThreadId) (index : int) (state : IlMachineState) : IlMachineState =
        { state with
            ThreadState =
                state.ThreadState
                |> Map.change
                    thread
                    (fun state ->
                        match state with
                        | None -> failwith "expected state"
                        | Some state -> state |> ThreadState.loadArgument index |> Some
                    )
        }

    let resolveMember
        (loggerFactory : ILoggerFactory)
        (assy : DumpedAssembly)
        (m : MemberReferenceHandle)
        (state : IlMachineState)
        : IlMachineState * AssemblyName * Choice<WoofWare.PawPrint.MethodInfo, WoofWare.PawPrint.FieldInfo>
        =
        // TODO: do we need to initialise the parent class here?
        let mem = assy.Members.[m]

        let memberName : string = assy.Strings mem.Name

        let state, assy, targetType =
            match mem.Parent with
            | MetadataToken.TypeReference parent -> resolveType loggerFactory parent assy state
            | MetadataToken.TypeSpecification parent -> resolveTypeFromSpec loggerFactory parent assy state
            | parent -> failwith $"Unexpected: {parent}"

        match mem.Signature with
        | MemberSignature.Field fieldSig ->
            let availableFields =
                targetType.Fields
                |> List.filter (fun fi -> fi.Name = memberName)
                |> List.filter (fun fi -> fi.Signature = fieldSig)

            let field =
                match availableFields with
                | [] ->
                    failwith
                        $"Could not find field member {memberName} with the right signature on {targetType.Namespace}.{targetType.Name}"
                | [ x ] -> x
                | _ ->
                    failwith
                        $"Multiple overloads matching signature for {targetType.Namespace}.{targetType.Name}'s field {memberName}!"

            state, assy.Name, Choice2Of2 field

        | MemberSignature.Method memberSig ->
            let availableMethods =
                targetType.Methods
                |> List.filter (fun mi -> mi.Name = memberName)
                |> List.filter (fun mi -> mi.Signature = memberSig)

            let method =
                match availableMethods with
                | [] ->
                    failwith
                        $"Could not find member {memberName} with the right signature on {targetType.Namespace}.{targetType.Name}"
                | [ x ] -> x
                | _ ->
                    failwith
                        $"Multiple overloads matching signature for call to {targetType.Namespace}.{targetType.Name}'s {memberName}!"

            state, assy.Name, Choice1Of2 method

    /// There might be no stack frame to return to, so you might get None.
    let returnStackFrame
        (loggerFactory : ILoggerFactory)
        (currentThread : ThreadId)
        (state : IlMachineState)
        : IlMachineState option
        =
        let threadStateAtEndOfMethod = state.ThreadState.[currentThread]

        match threadStateAtEndOfMethod.MethodState.ReturnState with
        | None -> None
        | Some returnState ->

        let state =
            match returnState.WasInitialisingType with
            | None -> state
            | Some finishedInitialising -> state.WithTypeEndInit currentThread finishedInitialising

        // Return to previous stack frame
        let state =
            { state with
                ThreadState =
                    state.ThreadState
                    |> Map.add
                        currentThread
                        { threadStateAtEndOfMethod with
                            ActiveMethodState = returnState.JumpTo
                            ActiveAssembly =
                                snd
                                    threadStateAtEndOfMethod.MethodStates.[returnState.JumpTo].ExecutingMethod
                                        .DeclaringType
                        }
            }

        match returnState.WasConstructingObj with
        | Some constructing ->
            // Assumption: a constructor can't also return a value.
            state |> pushToEvalStack (CliType.OfManagedObject constructing) currentThread
        | None ->
            match threadStateAtEndOfMethod.MethodState.EvaluationStack.Values with
            | [] ->
                // no return value
                state
            | [ retVal ] ->
                let retType =
                    threadStateAtEndOfMethod.MethodState.ExecutingMethod.Signature.ReturnType

                match retType with
                | TypeDefn.Void -> state
                | retType ->
<<<<<<< HEAD
                    let state, zero =
                        cliTypeZeroOf loggerFactory (state.ActiveAssembly currentThread) retType state
=======
                    // TODO: generics
                    let state, zero =
                        cliTypeZeroOf
                            loggerFactory
                            (state.ActiveAssembly currentThread)
                            retType
                            ImmutableArray.Empty
                            state
>>>>>>> 4c55bbe5

                    let toPush = EvalStackValue.toCliTypeCoerced zero retVal

                    state |> pushToEvalStack toPush currentThread
            | _ ->
                failwith
                    "Unexpected interpretation result has a local evaluation stack with more than one element on RET"

        |> Some

    let setLocalVariable
        (thread : ThreadId)
        (stackFrame : int)
        (varIndex : uint16)
        (value : CliType)
        (state : IlMachineState)
        : IlMachineState
        =
        { state with
            ThreadState =
                state.ThreadState
                |> Map.change
                    thread
                    (fun existing ->
                        match existing with
                        | None -> failwith "tried to set variable in nonactive thread"
                        | Some existing -> existing |> ThreadState.setLocalVariable stackFrame varIndex value |> Some
                    )
        }

    let setSyncBlock
        (addr : ManagedHeapAddress)
        (syncBlockValue : SyncBlock)
        (state : IlMachineState)
        : IlMachineState
        =
        { state with
            ManagedHeap = state.ManagedHeap |> ManagedHeap.SetSyncBlock addr syncBlockValue
        }

    let getSyncBlock (addr : ManagedHeapAddress) (state : IlMachineState) : SyncBlock =
        state.ManagedHeap |> ManagedHeap.GetSyncBlock addr<|MERGE_RESOLUTION|>--- conflicted
+++ resolved
@@ -287,9 +287,6 @@
             let generic = TypeInfo.withGenerics args generic
             state, assy, generic
 
-<<<<<<< HEAD
-    let rec callMethod
-=======
     let rec cliTypeZeroOf
         (loggerFactory : ILoggerFactory)
         (assy : DumpedAssembly)
@@ -305,7 +302,6 @@
             cliTypeZeroOf loggerFactory assy ty generics state
 
     let callMethod
->>>>>>> 4c55bbe5
         (loggerFactory : ILoggerFactory)
         (wasInitialising : (TypeDefinitionHandle * AssemblyName) option)
         (wasConstructing : ManagedHeapAddress option)
@@ -317,49 +313,6 @@
         (state : IlMachineState)
         : IlMachineState
         =
-<<<<<<< HEAD
-        let argZeroObjects =
-            methodToCall.Signature.ParameterTypes
-            |> List.map (fun ty ->
-                match
-                    CliType.zeroOf
-                        state._LoadedAssemblies
-                        (state.ActiveAssembly thread)
-                        (generics |> Option.defaultValue ImmutableArray.Empty)
-                        ty
-                with
-                | CliTypeResolutionResult.Resolved cliType -> Ok cliType
-                | CliTypeResolutionResult.FirstLoad assemblyReference -> Error assemblyReference
-            )
-            |> Result.allOkOrError
-
-        match argZeroObjects with
-        | Error (_, e) ->
-            let state =
-                (state, e)
-                ||> List.fold (fun state toLoad ->
-                    let state, _, _ =
-                        loadAssembly
-                            loggerFactory
-                            (state.LoadedAssembly (snd methodToCall.DeclaringType) |> Option.get)
-                            toLoad.Handle
-                            state
-
-                    state
-                )
-
-            callMethod
-                loggerFactory
-                wasInitialising
-                wasConstructing
-                wasClassConstructor
-                generics
-                methodToCall
-                thread
-                threadState
-                state
-        | Ok zeroObjects ->
-=======
         let state, argZeroObjects =
             ((state, []), methodToCall.Signature.ParameterTypes)
             ||> List.fold (fun (state, zeros) ty ->
@@ -375,7 +328,6 @@
             )
 
         let argZeroObjects = List.rev argZeroObjects
->>>>>>> 4c55bbe5
 
         let activeMethodState = threadState.MethodStates.[threadState.ActiveMethodState]
 
@@ -387,11 +339,7 @@
                 for i = 0 to methodToCall.Parameters.Length - 1 do
                     let poppedArg, afterPop' = afterPop |> MethodState.popFromStack
 
-<<<<<<< HEAD
-                    let zeroArg = zeroObjects.[i]
-=======
                     let zeroArg = argZeroObjects.[i]
->>>>>>> 4c55bbe5
 
                     let poppedArg = EvalStackValue.toCliTypeCoerced zeroArg poppedArg
                     afterPop <- afterPop'
@@ -417,11 +365,7 @@
                     | Ok r -> state, r
                     | Error toLoad ->
                         (state, toLoad)
-<<<<<<< HEAD
                         ||> List.fold (fun state toLoad ->
-=======
-                        ||> List.fold (fun state (toLoad : WoofWare.PawPrint.AssemblyReference) ->
->>>>>>> 4c55bbe5
                             let state, _, _ =
                                 loadAssembly
                                     loggerFactory
@@ -449,11 +393,7 @@
 
                 for i = 1 to methodToCall.Parameters.Length do
                     let poppedArg, afterPop' = afterPop |> MethodState.popFromStack
-<<<<<<< HEAD
-                    let zeroArg = zeroObjects.[i - 1]
-=======
                     let zeroArg = argZeroObjects.[i - 1]
->>>>>>> 4c55bbe5
 
                     let poppedArg = EvalStackValue.toCliTypeCoerced zeroArg poppedArg
                     afterPop <- afterPop'
@@ -485,11 +425,7 @@
                     | Ok r -> state, r
                     | Error toLoad ->
                         (state, toLoad)
-<<<<<<< HEAD
                         ||> List.fold (fun state toLoad ->
-=======
-                        ||> List.fold (fun state (toLoad : WoofWare.PawPrint.AssemblyReference) ->
->>>>>>> 4c55bbe5
                             let state, _, _ =
                                 loadAssembly
                                     loggerFactory
@@ -500,11 +436,6 @@
                             state
                         )
                         |> newFrame
-<<<<<<< HEAD
-
-                let state, newFrame = newFrame state
-=======
->>>>>>> 4c55bbe5
 
                 let state, newFrame = newFrame state
                 let oldFrame = afterPop |> MethodState.advanceProgramCounter
@@ -689,23 +620,6 @@
             WhatWeDid.Executed
         | _ -> state, typeInit
 
-<<<<<<< HEAD
-    let rec cliTypeZeroOf
-        (loggerFactory : ILoggerFactory)
-        (assy : DumpedAssembly)
-        (ty : TypeDefn)
-        (state : IlMachineState)
-        : IlMachineState * CliType
-        =
-        // TODO: I guess the type itself can have generics, which should be passed in as this array?
-        match CliType.zeroOf state._LoadedAssemblies assy ImmutableArray.Empty ty with
-        | CliTypeResolutionResult.Resolved result -> state, result
-        | CliTypeResolutionResult.FirstLoad ref ->
-            let state, _, _ = loadAssembly loggerFactory assy ref.Handle state
-            cliTypeZeroOf loggerFactory assy ty state
-
-=======
->>>>>>> 4c55bbe5
     let initial
         (lf : ILoggerFactory)
         (dotnetRuntimeDirs : ImmutableArray<string>)
@@ -1030,10 +944,6 @@
                 match retType with
                 | TypeDefn.Void -> state
                 | retType ->
-<<<<<<< HEAD
-                    let state, zero =
-                        cliTypeZeroOf loggerFactory (state.ActiveAssembly currentThread) retType state
-=======
                     // TODO: generics
                     let state, zero =
                         cliTypeZeroOf
@@ -1042,10 +952,8 @@
                             retType
                             ImmutableArray.Empty
                             state
->>>>>>> 4c55bbe5
 
                     let toPush = EvalStackValue.toCliTypeCoerced zero retVal
-
                     state |> pushToEvalStack toPush currentThread
             | _ ->
                 failwith
