namespace WoofWare.PawPrint

open System
open System.Collections.Immutable
open System.IO
open System.Reflection
open System.Reflection.Metadata
open Microsoft.Extensions.Logging
open Microsoft.FSharp.Core

type IlMachineState =
    {
        ConcreteTypes : AllConcreteTypes
        Logger : ILogger
        NextThreadId : int
        // CallStack : StackFrame list
        /// Multiple managed heaps are allowed, but we hopefully only need one.
        ManagedHeap : ManagedHeap
        ThreadState : Map<ThreadId, ThreadState>
        InternedStrings : ImmutableDictionary<StringToken, ManagedHeapAddress>
        /// Keyed by FullName. (Sometimes an assembly has a PublicKey when we read it from the disk, but we
        /// only have a reference to it by an AssemblyName without a PublicKey.)
        _LoadedAssemblies : ImmutableDictionary<string, DumpedAssembly>
        /// Tracks initialization state of types across assemblies
        TypeInitTable : TypeInitTable
        /// For each type, specialised to each set of generic args, a map of string field name to static value contained therein.
        _Statics : ImmutableDictionary<ConcreteTypeHandle, ImmutableDictionary<string, CliType>>
        DotnetRuntimeDirs : string ImmutableArray
        TypeHandles : TypeHandleRegistry
        FieldHandles : FieldHandleRegistry
    }

    member this.WithTypeBeginInit (thread : ThreadId) (ty : ConcreteTypeHandle) =
        let concreteType = AllConcreteTypes.lookup ty this.ConcreteTypes |> Option.get

        this.Logger.LogDebug (
            "Beginning initialisation of type {s_Assembly}.{TypeName}, handle {TypeDefinitionHandle}",
            concreteType.Assembly.FullName,
            this.LoadedAssembly(concreteType.Assembly).Value.TypeDefs.[concreteType.Definition.Get].Name,
            concreteType.Definition.Get.GetHashCode ()
        )

        let typeInitTable = this.TypeInitTable |> TypeInitTable.beginInitialising thread ty

        { this with
            TypeInitTable = typeInitTable
        }

    member this.WithTypeEndInit (thread : ThreadId) (ty : ConcreteTypeHandle) =
        let concreteType = AllConcreteTypes.lookup ty this.ConcreteTypes |> Option.get

        this.Logger.LogDebug (
            "Marking complete initialisation of type {s_Assembly}.{TypeName}, handle {TypeDefinitionHandle}",
            concreteType.Assembly.FullName,
            this.LoadedAssembly(concreteType.Assembly).Value.TypeDefs.[concreteType.Definition.Get].Name,
            concreteType.Definition.Get.GetHashCode ()
        )

        let typeInitTable = this.TypeInitTable |> TypeInitTable.markInitialised thread ty

        { this with
            TypeInitTable = typeInitTable
        }

    member this.WithLoadedAssembly (name : AssemblyName) (value : DumpedAssembly) =
        { this with
            _LoadedAssemblies = this._LoadedAssemblies.Add (name.FullName, value)
        }

    member this.LoadedAssembly' (fullName : string) : DumpedAssembly option =
        match this._LoadedAssemblies.TryGetValue fullName with
        | false, _ -> None
        | true, v -> Some v

    member this.LoadedAssembly (name : AssemblyName) : DumpedAssembly option = this.LoadedAssembly' name.FullName

    /// Returns also the original assembly name.
    member this.WithThreadSwitchedToAssembly (assy : AssemblyName) (thread : ThreadId) : IlMachineState * AssemblyName =
        let mutable existing = Unchecked.defaultof<AssemblyName>

        let newState =
            this.ThreadState
            |> Map.change
                thread
                (fun s ->
                    match s with
                    | None -> failwith $"expected thread {thread} to be in a state already; internal logic error"
                    | Some s ->
                        existing <- s.ActiveAssembly

                        { s with
                            ActiveAssembly = assy
                        }
                        |> Some
                )

        { this with
            ThreadState = newState
        },
        existing

    member this.ActiveAssembly (thread : ThreadId) =
        let active = this.ThreadState.[thread].ActiveAssembly

        match this.LoadedAssembly active with
        | Some v -> v
        | None ->
            let available = this._LoadedAssemblies.Keys |> String.concat " ; "

            failwith
                $"Somehow we believe the active assembly is {active}, but only had the following available: {available}"

(*
Type load algorithm, from II.10.5.3.3
1. At class load-time (hence prior to initialization time) store zero or null into all static fields of the
type.
2. If the type is initialized, you are done.
2.1. If the type is not yet initialized, try to take an initialization lock.
2.2. If successful, record this thread as responsible for initializing the type and proceed to step 2.3.
2.2.1. If not successful, see whether this thread or any thread waiting for this thread to complete already
holds the lock.
2.2.2. If so, return since blocking would create a deadlock. This thread will now see an incompletely
initialized state for the type, but no deadlock will arise.
2.2.3 If not, block until the type is initialized then return.
2.3 Initialize the base class type and then all interfaces implemented by this type.
2.4 Execute the type initialization code for this type.
2.5 Mark the type as initialized, release the initialization lock, awaken any threads waiting for this type
to be initialized, and return.
*)
type WhatWeDid =
    | Executed
    /// We didn't run what you wanted, because we have to do class initialisation first.
    | SuspendedForClassInit
    /// We can't proceed until this thread has finished the class initialisation work it's doing.
    | BlockedOnClassInit of threadBlockingUs : ThreadId

type ExecutionResult =
    | Terminated of IlMachineState * terminatingThread : ThreadId
    | Stepped of IlMachineState * WhatWeDid

type StateLoadResult =
    /// The type is loaded; you can proceed.
    | NothingToDo of IlMachineState
    /// We didn't manage to load the requested type, because that type itself requires first loading something.
    /// The state we give you is ready to load that something.
    | FirstLoadThis of IlMachineState

[<RequireQualifiedAccess>]
module IlMachineState =
    type private Dummy = class end

    let concretizeType
        (baseClassTypes : BaseClassTypes<DumpedAssembly>)
        (state : IlMachineState)
        (declaringAssembly : AssemblyName)
        (typeGenerics : ImmutableArray<ConcreteTypeHandle>)
        (methodGenerics : ImmutableArray<ConcreteTypeHandle>)
        (ty : TypeDefn)
        : IlMachineState * ConcreteTypeHandle
        =
        let ctx =
            {
                TypeConcretization.ConcretizationContext.InProgress = ImmutableDictionary.Empty
                TypeConcretization.ConcretizationContext.ConcreteTypes = state.ConcreteTypes
                TypeConcretization.ConcretizationContext.LoadedAssemblies = state._LoadedAssemblies
                TypeConcretization.ConcretizationContext.BaseTypes = baseClassTypes
            }

        let handle, ctx =
            TypeConcretization.concretizeType
                ctx
                (fun assyName ref ->
                    let currentAssy = state.LoadedAssembly assyName |> Option.get

                    let targetAssy =
                        currentAssy.AssemblyReferences.[ref].Name |> state.LoadedAssembly |> Option.get

                    state._LoadedAssemblies, targetAssy
                )
                declaringAssembly
                typeGenerics
                methodGenerics
                ty

        let state =
            { state with
                _LoadedAssemblies = ctx.LoadedAssemblies
                ConcreteTypes = ctx.ConcreteTypes
            }

        state, handle

    /// <summary>
    /// Create a new IlMachineState which has loaded the given assembly.
    /// This involves reading assemblies from the disk and doing a complete parse of them, so it might be quite slow!
    ///
    /// This function doesn't do anything if the referenced assembly has already been loaded.
    /// </summary>
    /// <param name="loggerFactory">LoggerFactory into which to emit logs.</param>
    /// <param name="referencedInAssembly">The assembly which contains an AssemblyReference which causes us to want to load a new assembly.</param>
    /// <param name="r">The AssemblyReferenceHandle pointing at an assembly we want to load. *Important*: this is an AssemblyReferenceHandle from <c>referencedInAssembly</c>; in general, AssemblyReferenceHandles are only well-defined if you know what assembly they were defined in.</param>
    /// <param name="state">The immutable state to augment with the new assembly.</param>
    let loadAssembly
        (loggerFactory : ILoggerFactory)
        (referencedInAssembly : DumpedAssembly)
        (r : AssemblyReferenceHandle)
        (state : IlMachineState)
        : IlMachineState * DumpedAssembly * AssemblyName
        =
        let assemblyRef = referencedInAssembly.AssemblyReferences.[r]
        let assemblyName = assemblyRef.Name

        match state.LoadedAssembly assemblyName with
        | Some v -> state, v, assemblyName
        | None ->
            let logger = loggerFactory.CreateLogger typeof<Dummy>.DeclaringType

            let assy =
                state.DotnetRuntimeDirs
                |> Seq.choose (fun dir ->
                    let file = Path.Combine (dir, assemblyName.Name + ".dll")

                    try
                        use f = File.OpenRead file
                        logger.LogInformation ("Loading assembly from file {AssemblyFileLoadPath}", file)
                        Assembly.read loggerFactory (Some file) f |> Some
                    with :? FileNotFoundException ->
                        None
                )
                |> Seq.toList

            match assy |> List.tryHead with
            | None -> failwith $"Could not find a readable DLL in any runtime dir with name %s{assemblyName.Name}.dll"
            | Some assy ->

            state.WithLoadedAssembly assemblyName assy, assy, assemblyName

    let rec internal resolveTypeFromName
        (loggerFactory : ILoggerFactory)
        (ns : string option)
        (name : string)
        (genericArgs : ImmutableArray<TypeDefn>)
        (assy : DumpedAssembly)
        (state : IlMachineState)
        : IlMachineState * DumpedAssembly * WoofWare.PawPrint.TypeInfo<TypeDefn, TypeDefn>
        =
        match Assembly.resolveTypeFromName assy state._LoadedAssemblies ns name genericArgs with
        | TypeResolutionResult.Resolved (assy, typeDef) -> state, assy, typeDef
        | TypeResolutionResult.FirstLoadAssy loadFirst ->
            let state, _, _ =
                loadAssembly
                    loggerFactory
                    state._LoadedAssemblies.[snd(loadFirst.Handle).FullName]
                    (fst loadFirst.Handle)
                    state

            resolveTypeFromName loggerFactory ns name genericArgs assy state

    and resolveTypeFromExport
        (loggerFactory : ILoggerFactory)
        (fromAssembly : DumpedAssembly)
        (ty : WoofWare.PawPrint.ExportedType)
        (genericArgs : ImmutableArray<TypeDefn>)
        (state : IlMachineState)
        : IlMachineState * DumpedAssembly * WoofWare.PawPrint.TypeInfo<TypeDefn, TypeDefn>
        =
        match Assembly.resolveTypeFromExport fromAssembly state._LoadedAssemblies ty genericArgs with
        | TypeResolutionResult.Resolved (assy, typeDef) -> state, assy, typeDef
        | TypeResolutionResult.FirstLoadAssy loadFirst ->
            let state, targetAssy, _ =
                loadAssembly
                    loggerFactory
                    state._LoadedAssemblies.[snd(loadFirst.Handle).FullName]
                    (fst loadFirst.Handle)
                    state

            resolveTypeFromName loggerFactory ty.Namespace ty.Name genericArgs targetAssy state

    and resolveTypeFromRef
        (loggerFactory : ILoggerFactory)
        (referencedInAssembly : DumpedAssembly)
        (target : TypeRef)
        (typeGenericArgs : ImmutableArray<TypeDefn>)
        (state : IlMachineState)
        : IlMachineState * DumpedAssembly * WoofWare.PawPrint.TypeInfo<TypeDefn, TypeDefn>
        =
        match Assembly.resolveTypeRef state._LoadedAssemblies referencedInAssembly target typeGenericArgs with
        | TypeResolutionResult.Resolved (assy, typeDef) -> state, assy, typeDef
        | TypeResolutionResult.FirstLoadAssy loadFirst ->
            let state, _, _ =
                loadAssembly
                    loggerFactory
                    state._LoadedAssemblies.[snd(loadFirst.Handle).FullName]
                    (fst loadFirst.Handle)
                    state

            resolveTypeFromRef loggerFactory referencedInAssembly target typeGenericArgs state

    and resolveType
        (loggerFactory : ILoggerFactory)
        (ty : TypeReferenceHandle)
        (genericArgs : ImmutableArray<TypeDefn>)
        (assy : DumpedAssembly)
        (state : IlMachineState)
        : IlMachineState * DumpedAssembly * WoofWare.PawPrint.TypeInfo<TypeDefn, TypeDefn>
        =
        let target = assy.TypeRefs.[ty]

        resolveTypeFromRef loggerFactory assy target genericArgs state

    let rec resolveTypeFromDefn
        (loggerFactory : ILoggerFactory)
        (baseClassTypes : BaseClassTypes<DumpedAssembly>)
        (ty : TypeDefn)
        (typeGenericArgs : ImmutableArray<TypeDefn>)
        (methodGenericArgs : ImmutableArray<TypeDefn>)
        (assy : DumpedAssembly)
        (state : IlMachineState)
        : IlMachineState * DumpedAssembly * WoofWare.PawPrint.TypeInfo<TypeDefn, TypeDefn>
        =
        match ty with
        | TypeDefn.GenericInstantiation (generic, args) ->
            let args' = ImmutableArray.CreateBuilder ()

            let state =
                (state, args)
                ||> Seq.fold (fun state arg ->
                    let state, assy, resolvedArg =
                        resolveTypeFromDefn
                            loggerFactory
                            baseClassTypes
                            arg
                            typeGenericArgs
                            methodGenericArgs
                            assy
                            state

                    // If the resolved argument has generics, create a GenericInstantiation
                    // Otherwise, create a FromDefinition
                    let preservedArg =
                        let baseType =
                            resolvedArg.BaseType
                            |> DumpedAssembly.resolveBaseType baseClassTypes state._LoadedAssemblies assy.Name

                        let signatureTypeKind =
                            match baseType with
                            | ResolvedBaseType.Enum
                            | ResolvedBaseType.ValueType -> SignatureTypeKind.ValueType
                            | ResolvedBaseType.Object -> SignatureTypeKind.Class
                            | ResolvedBaseType.Delegate -> SignatureTypeKind.Class

                        if resolvedArg.Generics.IsEmpty then
                            TypeDefn.FromDefinition (
                                ComparableTypeDefinitionHandle.Make resolvedArg.TypeDefHandle,
                                assy.Name.FullName,
                                signatureTypeKind
                            )
                        else
                            // Preserve the generic instantiation
                            let genericDef =
                                TypeDefn.FromDefinition (
                                    ComparableTypeDefinitionHandle.Make resolvedArg.TypeDefHandle,
                                    assy.Name.FullName,
                                    signatureTypeKind
                                )

                            TypeDefn.GenericInstantiation (genericDef, resolvedArg.Generics)

                    args'.Add preservedArg

                    state
                )

            let args' = args'.ToImmutable ()
            resolveTypeFromDefn loggerFactory baseClassTypes generic args' methodGenericArgs assy state
        | TypeDefn.FromDefinition (defn, assy, _typeKind) ->
            let assy = state._LoadedAssemblies.[assy]

            let defn =
                assy.TypeDefs.[defn.Get]
                |> TypeInfo.mapGeneric (fun (param, _) -> typeGenericArgs.[param.SequenceNumber])

            state, assy, defn
        | TypeDefn.FromReference (ref, _typeKind) ->
            let state, assy, ty =
                resolveTypeFromRef loggerFactory assy ref typeGenericArgs state

            state, assy, ty
        | TypeDefn.PrimitiveType prim ->
            let ty =
                match prim with
                | PrimitiveType.Boolean -> baseClassTypes.Boolean
                | PrimitiveType.Char -> baseClassTypes.Char
                | PrimitiveType.SByte -> baseClassTypes.SByte
                | PrimitiveType.Byte -> baseClassTypes.Byte
                | PrimitiveType.Int16 -> baseClassTypes.Int16
                | PrimitiveType.UInt16 -> baseClassTypes.UInt16
                | PrimitiveType.Int32 -> baseClassTypes.Int32
                | PrimitiveType.UInt32 -> baseClassTypes.UInt32
                | PrimitiveType.Int64 -> baseClassTypes.Int64
                | PrimitiveType.UInt64 -> baseClassTypes.UInt64
                | PrimitiveType.Single -> baseClassTypes.Single
                | PrimitiveType.Double -> baseClassTypes.Double
                | PrimitiveType.String -> baseClassTypes.String
                | PrimitiveType.TypedReference -> failwith "todo"
                | PrimitiveType.IntPtr -> baseClassTypes.IntPtr
                | PrimitiveType.UIntPtr -> baseClassTypes.UIntPtr
                | PrimitiveType.Object -> baseClassTypes.Object
                |> TypeInfo.mapGeneric (fun _ -> failwith "none of these types are generic")

            state, baseClassTypes.Corelib, ty
        | TypeDefn.GenericTypeParameter param ->
            let arg = typeGenericArgs.[param]
            // TODO: this assembly is probably wrong?
            resolveTypeFromDefn loggerFactory baseClassTypes arg typeGenericArgs methodGenericArgs assy state
        | TypeDefn.GenericMethodParameter param ->
            let arg = methodGenericArgs.[param]
            // TODO: this assembly is probably wrong?
            resolveTypeFromDefn loggerFactory baseClassTypes arg typeGenericArgs methodGenericArgs assy state
        | s -> failwith $"TODO: resolveTypeFromDefn unimplemented for {s}"

    let resolveTypeFromSpec
        (loggerFactory : ILoggerFactory)
        (baseClassTypes : BaseClassTypes<DumpedAssembly>)
        (ty : TypeSpecificationHandle)
        (assy : DumpedAssembly)
        (typeGenericArgs : TypeDefn ImmutableArray)
        (methodGenericArgs : TypeDefn ImmutableArray)
        (state : IlMachineState)
        : IlMachineState * DumpedAssembly * WoofWare.PawPrint.TypeInfo<TypeDefn, TypeDefn>
        =
        let sign = assy.TypeSpecs.[ty].Signature
        resolveTypeFromDefn loggerFactory baseClassTypes sign typeGenericArgs methodGenericArgs assy state

    /// Resolve a TypeSpecification using concrete type handles from execution context
    let resolveTypeFromSpecConcrete
        (loggerFactory : ILoggerFactory)
        (baseClassTypes : BaseClassTypes<DumpedAssembly>)
        (ty : TypeSpecificationHandle)
        (assy : DumpedAssembly)
        (typeGenericArgs : ConcreteTypeHandle ImmutableArray)
        (methodGenericArgs : ConcreteTypeHandle ImmutableArray)
        (state : IlMachineState)
        : IlMachineState * DumpedAssembly * WoofWare.PawPrint.TypeInfo<TypeDefn, TypeDefn>
        =
        let sign = assy.TypeSpecs.[ty].Signature

        // Convert ConcreteTypeHandle to TypeDefn
        let typeGenericArgsAsDefn =
            typeGenericArgs
            |> Seq.map (fun handle ->
                Concretization.concreteHandleToTypeDefn
                    baseClassTypes
                    handle
                    state.ConcreteTypes
                    state._LoadedAssemblies
            )
            |> ImmutableArray.CreateRange

        let methodGenericArgsAsDefn =
            methodGenericArgs
            |> Seq.map (fun handle ->
                Concretization.concreteHandleToTypeDefn
                    baseClassTypes
                    handle
                    state.ConcreteTypes
                    state._LoadedAssemblies
            )
            |> ImmutableArray.CreateRange

        resolveTypeFromDefn loggerFactory baseClassTypes sign typeGenericArgsAsDefn methodGenericArgsAsDefn assy state

    /// Resolve a TypeDefinition using concrete type handles from execution context
    let resolveTypeFromDefnConcrete
        (loggerFactory : ILoggerFactory)
        (baseClassTypes : BaseClassTypes<DumpedAssembly>)
        (ty : TypeDefinitionHandle)
        (assy : DumpedAssembly)
        (typeGenericArgs : ConcreteTypeHandle ImmutableArray)
        (methodGenericArgs : ConcreteTypeHandle ImmutableArray)
        (state : IlMachineState)
        : IlMachineState * DumpedAssembly * WoofWare.PawPrint.TypeInfo<TypeDefn, TypeDefn>
        =
        let typeDef = assy.TypeDefs.[ty]

        // Convert ConcreteTypeHandle to TypeDefn for the generics
        let typeGenericArgsAsDefn =
            typeGenericArgs
            |> Seq.map (fun handle ->
                Concretization.concreteHandleToTypeDefn
                    baseClassTypes
                    handle
                    state.ConcreteTypes
                    state._LoadedAssemblies
            )
            |> ImmutableArray.CreateRange

        let methodGenericArgsAsDefn =
            methodGenericArgs
            |> Seq.map (fun handle ->
                Concretization.concreteHandleToTypeDefn
                    baseClassTypes
                    handle
                    state.ConcreteTypes
                    state._LoadedAssemblies
            )
            |> ImmutableArray.CreateRange

        // Map the type definition's generics using the provided type generic arguments
        let resolvedTypeDef =
            typeDef
            |> TypeInfo.mapGeneric (fun (param, _) ->
                if param.SequenceNumber < typeGenericArgsAsDefn.Length then
                    typeGenericArgsAsDefn.[param.SequenceNumber]
                else
                    failwithf "Generic type parameter %d out of range" param.SequenceNumber
            )

        state, assy, resolvedTypeDef

    /// Get zero value for a type that's already been concretized
    let cliTypeZeroOfHandle
        (state : IlMachineState)
        (baseClassTypes : BaseClassTypes<DumpedAssembly>)
        (handle : ConcreteTypeHandle)
        : CliType * IlMachineState
        =
        let zero, updatedConcreteTypes =
            CliType.zeroOf state.ConcreteTypes state._LoadedAssemblies baseClassTypes handle

        let newState =
            { state with
                ConcreteTypes = updatedConcreteTypes
            }

        zero, newState

    /// Helper to get ConcreteTypeHandle from ConcreteType<ConcreteTypeHandle> during migration
    let getConcreteTypeHandle
        (ct : ConcreteType<ConcreteTypeHandle>)
        (state : IlMachineState)
        : ConcreteTypeHandle option
        =
        AllConcreteTypes.lookup' ct state.ConcreteTypes

    /// Concretize a ConcreteType<TypeDefn> to get a ConcreteTypeHandle for static field access
    let concretizeFieldDeclaringType
        (loggerFactory : ILoggerFactory)
        (baseClassTypes : BaseClassTypes<'corelib>)
        (declaringType : ConcreteType<TypeDefn>)
        (state : IlMachineState)
        : ConcreteTypeHandle * IlMachineState
        =
        // Create a concretization context from the current state
        let ctx : TypeConcretization.ConcretizationContext<'corelib> =
            {
                InProgress = ImmutableDictionary.Empty
                ConcreteTypes = state.ConcreteTypes
                LoadedAssemblies = state._LoadedAssemblies
                BaseTypes = baseClassTypes
            }

        // Helper function to get assembly from reference
        let loadAssembly
            (currentAssembly : AssemblyName)
            (assyRef : AssemblyReferenceHandle)
            : ImmutableDictionary<string, DumpedAssembly> * DumpedAssembly
            =
            let assyToLoad =
                match state.LoadedAssembly currentAssembly with
                | Some assy -> assy
                | None -> failwithf "Assembly %s not loaded" currentAssembly.FullName

            let referencedAssy = assyToLoad.AssemblyReferences.[assyRef]

            match state.LoadedAssembly referencedAssy.Name with
            | Some assy -> state._LoadedAssemblies, assy
            | None ->
                // Need to load the assembly
                let newState, loadedAssy, _ = loadAssembly loggerFactory assyToLoad assyRef state
                newState._LoadedAssemblies, loadedAssy

        // Concretize each generic argument first
        let mutable currentCtx = ctx
        let genericHandles = ImmutableArray.CreateBuilder declaringType.Generics.Length

        for genericArg in declaringType.Generics do
            let handle, newCtx =
                TypeConcretization.concretizeType
                    currentCtx
                    loadAssembly
                    declaringType.Assembly
                    ImmutableArray.Empty // No type generics in this context
                    ImmutableArray.Empty // No method generics in this context
                    genericArg

            currentCtx <- newCtx
            genericHandles.Add handle

        // Now we need to concretize the type definition itself
        // If it's a non-generic type, we can use concretizeTypeDefinition directly
        if declaringType.Generics.IsEmpty then
            let handle, newCtx =
                TypeConcretization.concretizeTypeDefinition currentCtx declaringType.Assembly declaringType.Definition

            let newState =
                { state with
                    ConcreteTypes = newCtx.ConcreteTypes
                }

            handle, newState
        else
            // For generic types, we need to check if this concrete instantiation already exists
            let key =
                (declaringType.Assembly, declaringType.Namespace, declaringType.Name, genericHandles.ToImmutable ())

            match AllConcreteTypes.findExistingConcreteType currentCtx.ConcreteTypes key with
            | Some handle ->
                // Type already exists, just return it
                handle,
                { state with
                    ConcreteTypes = currentCtx.ConcreteTypes
                    _LoadedAssemblies = currentCtx.LoadedAssemblies
                }
            | None ->
                // Create the concrete type using mapGeneric to transform from TypeDefn to ConcreteTypeHandle
                let concreteTypeWithHandles =
                    declaringType |> ConcreteType.mapGeneric (fun i _ -> genericHandles.[i])

                // Add to the concrete types
                let handle, newConcreteTypes =
                    AllConcreteTypes.add concreteTypeWithHandles currentCtx.ConcreteTypes

                // Update the state with the new concrete types
                let newState =
                    { state with
                        ConcreteTypes = newConcreteTypes
                        _LoadedAssemblies = currentCtx.LoadedAssemblies
                    }

                handle, newState

    /// Get zero value for a TypeDefn, concretizing it first
    let cliTypeZeroOf
        (loggerFactory : ILoggerFactory)
        (baseClassTypes : BaseClassTypes<DumpedAssembly>)
        (assy : DumpedAssembly)
        (ty : TypeDefn)
        (typeGenerics : ConcreteTypeHandle ImmutableArray)
        (methodGenerics : ConcreteTypeHandle ImmutableArray)
        (state : IlMachineState)
        : IlMachineState * CliType
        =

        // First concretize the type
        // Make sure the current assembly is included in the state for concretization
        let state =
            if state.LoadedAssembly assy.Name |> Option.isSome then
                state
            else
                state.WithLoadedAssembly assy.Name assy

        let state, handle =
            concretizeType baseClassTypes state assy.Name typeGenerics methodGenerics ty

        // Now get the zero value
        let zero, state = cliTypeZeroOfHandle state baseClassTypes handle
        state, zero

    let pushToEvalStack' (o : EvalStackValue) (thread : ThreadId) (state : IlMachineState) =
        let activeThreadState = state.ThreadState.[thread]

        let newThreadState =
            activeThreadState
            |> ThreadState.pushToEvalStack' o activeThreadState.ActiveMethodState

        { state with
            ThreadState = state.ThreadState |> Map.add thread newThreadState
        }

    let pushToEvalStack (o : CliType) (thread : ThreadId) (state : IlMachineState) : IlMachineState =
        let activeThreadState = state.ThreadState.[thread]

        let newThreadState =
            activeThreadState
            |> ThreadState.pushToEvalStack o activeThreadState.ActiveMethodState

        { state with
            ThreadState = state.ThreadState |> Map.add thread newThreadState
        }

    let peekEvalStack (thread : ThreadId) (state : IlMachineState) : EvalStackValue option =
        ThreadState.peekEvalStack state.ThreadState.[thread]

    let popEvalStack (thread : ThreadId) (state : IlMachineState) : EvalStackValue * IlMachineState =
        let ret, popped = ThreadState.popFromEvalStack state.ThreadState.[thread]

        let state =
            { state with
                ThreadState = state.ThreadState |> Map.add thread popped
            }

        ret, state

    let advanceProgramCounter (thread : ThreadId) (state : IlMachineState) : IlMachineState =
        { state with
            ThreadState =
                state.ThreadState
                |> Map.change
                    thread
                    (fun state ->
                        match state with
                        | None -> failwith "expected state"
                        | Some (state : ThreadState) -> state |> ThreadState.advanceProgramCounter |> Some
                    )
        }

    let setArrayValue
        (arrayAllocation : ManagedHeapAddress)
        (v : CliType)
        (index : int)
        (state : IlMachineState)
        : IlMachineState
        =
        let heap = ManagedHeap.setArrayValue arrayAllocation index v state.ManagedHeap

        { state with
            ManagedHeap = heap
        }

    let getArrayValue (arrayAllocation : ManagedHeapAddress) (index : int) (state : IlMachineState) : CliType =
        ManagedHeap.getArrayValue arrayAllocation index state.ManagedHeap

    /// There might be no stack frame to return to, so you might get None.
    let returnStackFrame
        (loggerFactory : ILoggerFactory)
        (baseClassTypes : BaseClassTypes<DumpedAssembly>)
        (currentThread : ThreadId)
        (state : IlMachineState)
        : IlMachineState option
        =
        let threadStateAtEndOfMethod = state.ThreadState.[currentThread]

        match threadStateAtEndOfMethod.MethodState.ReturnState with
        | None -> None
        | Some returnState ->

        let state =
            match returnState.WasInitialisingType with
            | None -> state
            | Some finishedInitialising -> state.WithTypeEndInit currentThread finishedInitialising

        // Return to previous stack frame
        let state =
            { state with
                ThreadState =
                    state.ThreadState
                    |> Map.add
                        currentThread
                        { threadStateAtEndOfMethod with
                            ActiveMethodState = returnState.JumpTo
                            ActiveAssembly =
                                threadStateAtEndOfMethod.MethodStates.[returnState.JumpTo].ExecutingMethod.DeclaringType
                                    .Assembly
                        }
            }

        match returnState.WasConstructingObj with
        | Some constructing ->
            // Assumption: a constructor can't also return a value.
            // If we were constructing a reference type, we push a reference to it.
            // Otherwise, extract the now-complete object from the heap and push it to the stack directly.
            let constructed = state.ManagedHeap.NonArrayObjects.[constructing]

            let ty =
                AllConcreteTypes.lookup constructed.ConcreteType state.ConcreteTypes
                |> Option.get

            let ty' =
                state.LoadedAssembly (ty.Assembly)
                |> Option.get
                |> fun a -> a.TypeDefs.[ty.Definition.Get]

            let resolvedBaseType =
                DumpedAssembly.resolveBaseType baseClassTypes state._LoadedAssemblies ty.Assembly ty'.BaseType

            match resolvedBaseType with
            | ResolvedBaseType.Delegate
            | ResolvedBaseType.Object -> state |> pushToEvalStack (CliType.ofManagedObject constructing) currentThread
            | ResolvedBaseType.ValueType ->
                let vt =
                    {
                        CliValueType.Fields = constructed.Fields
                    }

                state
                // TODO: ordering of fields probably important
                |> pushToEvalStack (CliType.ValueType vt) currentThread
            | ResolvedBaseType.Enum -> failwith "TODO"
        | None ->
            match threadStateAtEndOfMethod.MethodState.EvaluationStack.Values with
            | [] ->
                // no return value
                state
            | [ retVal ] ->
                let retType =
                    threadStateAtEndOfMethod.MethodState.ExecutingMethod.Signature.ReturnType

                match retType with
                // TODO: Claude, don't worry about this one for now, I need to think harder about what's going on here.
                // | TypeDefn.Void -> state
                | retType ->
                    // TODO: generics
                    let zero, state = cliTypeZeroOfHandle state baseClassTypes retType

                    let toPush = EvalStackValue.toCliTypeCoerced zero retVal

                    state |> pushToEvalStack toPush currentThread
            | _ ->
                failwith
                    "Unexpected interpretation result has a local evaluation stack with more than one element on RET"

        |> Some

    let concretizeMethodWithAllGenerics
        (loggerFactory : ILoggerFactory)
        (baseClassTypes : BaseClassTypes<DumpedAssembly>)
        (typeGenerics : ImmutableArray<ConcreteTypeHandle>)
        (methodToCall : WoofWare.PawPrint.MethodInfo<'ty, GenericParamFromMetadata, TypeDefn>)
        (methodGenerics : ImmutableArray<ConcreteTypeHandle>)
        (state : IlMachineState)
        : IlMachineState *
          WoofWare.PawPrint.MethodInfo<ConcreteTypeHandle, ConcreteTypeHandle, ConcreteTypeHandle> *
          ConcreteTypeHandle
        =
        // Now concretize the entire method
        let concretizedMethod, newConcreteTypes, newAssemblies =
            Concretization.concretizeMethod
                state.ConcreteTypes
                (fun assyName ref ->
                    match state.LoadedAssembly assyName with
                    | Some currentAssy ->
                        let targetAssyRef = currentAssy.AssemblyReferences.[ref]

                        match state.LoadedAssembly targetAssyRef.Name with
                        | Some _ ->
                            // Assembly already loaded, return existing state
                            state._LoadedAssemblies, state._LoadedAssemblies.[targetAssyRef.Name.FullName]
                        | None ->
                            // Need to load the assembly
                            let newState, loadedAssy, _ = loadAssembly loggerFactory currentAssy ref state
                            newState._LoadedAssemblies, loadedAssy
                    | None ->
                        failwithf "Current assembly %s not loaded when trying to resolve reference" assyName.FullName
                )
                state._LoadedAssemblies
                baseClassTypes
                methodToCall
                typeGenerics
                methodGenerics

        let state =
            { state with
                ConcreteTypes = newConcreteTypes
                _LoadedAssemblies = newAssemblies
            }

        // Get the handle for the declaring type
        let declaringTypeHandle =
            match AllConcreteTypes.lookup' concretizedMethod.DeclaringType state.ConcreteTypes with
            | Some handle -> handle
            | None -> failwith "Concretized method's declaring type not found in ConcreteTypes"

        state, concretizedMethod, declaringTypeHandle

    let concretizeMethodWithTypeGenerics
        (loggerFactory : ILoggerFactory)
        (baseClassTypes : BaseClassTypes<DumpedAssembly>)
        (typeGenerics : ImmutableArray<ConcreteTypeHandle>)
        (methodToCall : WoofWare.PawPrint.MethodInfo<'ty, GenericParamFromMetadata, TypeDefn>)
        (methodGenerics : TypeDefn ImmutableArray option)
        (callingAssembly : AssemblyName)
        (currentExecutingMethodGenerics : ImmutableArray<ConcreteTypeHandle>)
        (state : IlMachineState)
        : IlMachineState *
          WoofWare.PawPrint.MethodInfo<ConcreteTypeHandle, ConcreteTypeHandle, ConcreteTypeHandle> *
          ConcreteTypeHandle
        =

        // Concretize method generics if any
        let state, concretizedMethodGenerics =
            match methodGenerics with
            | None -> state, ImmutableArray.Empty
            | Some generics ->
                let handles = ImmutableArray.CreateBuilder ()
                let mutable state = state

                for i = 0 to generics.Length - 1 do
                    let state2, handle =
                        concretizeType
                            baseClassTypes
                            state
                            callingAssembly
                            typeGenerics
                            currentExecutingMethodGenerics
                            generics.[i]

                    state <- state2
                    handles.Add handle

                state, handles.ToImmutable ()

        // Now concretize the entire method
        concretizeMethodWithAllGenerics
            loggerFactory
            baseClassTypes
            typeGenerics
            methodToCall
            concretizedMethodGenerics
            state

    /// Returns also the declaring type.
    let concretizeMethodForExecution
        (loggerFactory : ILoggerFactory)
        (baseClassTypes : BaseClassTypes<DumpedAssembly>)
        (thread : ThreadId)
        (methodToCall : WoofWare.PawPrint.MethodInfo<'ty, GenericParamFromMetadata, TypeDefn>)
        (methodGenerics : TypeDefn ImmutableArray option)
        (typeArgsFromMetadata : TypeDefn ImmutableArray option)
        (state : IlMachineState)
        : IlMachineState *
          WoofWare.PawPrint.MethodInfo<ConcreteTypeHandle, ConcreteTypeHandle, ConcreteTypeHandle> *
          ConcreteTypeHandle
        =
        // Use type generics from metadata if available, otherwise fall back to current execution context
        let typeGenerics =
            match typeArgsFromMetadata with
            | Some args when not args.IsEmpty ->
                // We have concrete type arguments from the IL metadata
                // Need to concretize them to ConcreteTypeHandle first
                let handles = ImmutableArray.CreateBuilder args.Length
                let mutable state = state

                for i = 0 to args.Length - 1 do
                    let ctx =
                        {
                            TypeConcretization.ConcretizationContext.InProgress = ImmutableDictionary.Empty
                            TypeConcretization.ConcretizationContext.ConcreteTypes = state.ConcreteTypes
                            TypeConcretization.ConcretizationContext.LoadedAssemblies = state._LoadedAssemblies
                            TypeConcretization.ConcretizationContext.BaseTypes = baseClassTypes
                        }

                    let handle, newCtx =
                        TypeConcretization.concretizeType
                            ctx
                            (fun assyName ref ->
                                let currentAssy = state.LoadedAssembly assyName |> Option.get

                                let targetAssy =
                                    currentAssy.AssemblyReferences.[ref].Name |> state.LoadedAssembly |> Option.get

                                state._LoadedAssemblies, targetAssy
                            )
                            (state.ActiveAssembly thread).Name
                            ImmutableArray.Empty // No type generics for the concretization context
                            ImmutableArray.Empty // No method generics for the concretization context
                            args.[i]

                    handles.Add handle

                    state <-
                        { state with
                            ConcreteTypes = newCtx.ConcreteTypes
                        }

                handles.ToImmutable (), state
            | _ ->
                // Fall back to current execution context
                let currentMethod = state.ThreadState.[thread].MethodState.ExecutingMethod
                currentMethod.DeclaringType.Generics, state

        let typeGenerics, state = typeGenerics

        let callingAssembly = (state.ActiveAssembly thread).Name
        let currentMethod = state.ThreadState.[thread].MethodState.ExecutingMethod

        concretizeMethodWithTypeGenerics
            loggerFactory
            baseClassTypes
            typeGenerics
            methodToCall
            methodGenerics
            callingAssembly
            currentMethod.Generics
            state

    // Add to IlMachineState module
    let concretizeFieldForExecution
        (loggerFactory : ILoggerFactory)
        (baseClassTypes : BaseClassTypes<DumpedAssembly>)
        (thread : ThreadId)
        (field : WoofWare.PawPrint.FieldInfo<TypeDefn, TypeDefn>)
        (state : IlMachineState)
        : IlMachineState * ConcreteTypeHandle * ImmutableArray<ConcreteTypeHandle>
        =
        // Get type and method generics from current execution context
        let currentMethod = state.ThreadState.[thread].MethodState.ExecutingMethod

        let contextTypeGenerics = currentMethod.DeclaringType.Generics

        let contextMethodGenerics = currentMethod.Generics |> ImmutableArray.CreateRange

        // Create a concretization context
        let ctx =
            {
                TypeConcretization.ConcretizationContext.InProgress = ImmutableDictionary.Empty
                TypeConcretization.ConcretizationContext.ConcreteTypes = state.ConcreteTypes
                TypeConcretization.ConcretizationContext.LoadedAssemblies = state._LoadedAssemblies
                TypeConcretization.ConcretizationContext.BaseTypes = baseClassTypes
            }

        // Create a TypeDefn for the field's declaring type
        let declaringTypeDefn =
            if field.DeclaringType.Generics.IsEmpty then
                // Non-generic type - determine the SignatureTypeKind
                let assy = state._LoadedAssemblies.[field.DeclaringType.Assembly.FullName]
                let typeDef = assy.TypeDefs.[field.DeclaringType.Definition.Get]

                let baseType =
                    typeDef.BaseType
                    |> DumpedAssembly.resolveBaseType baseClassTypes state._LoadedAssemblies assy.Name

                let signatureTypeKind =
                    match baseType with
                    | ResolvedBaseType.Enum
                    | ResolvedBaseType.ValueType -> SignatureTypeKind.ValueType
                    | ResolvedBaseType.Object
                    | ResolvedBaseType.Delegate -> SignatureTypeKind.Class

                TypeDefn.FromDefinition (
                    field.DeclaringType.Definition,
                    field.DeclaringType.Assembly.FullName,
                    signatureTypeKind
                )
            else
                // Generic type - the field's declaring type already has the generic arguments
                let assy = state._LoadedAssemblies.[field.DeclaringType.Assembly.FullName]
                let typeDef = assy.TypeDefs.[field.DeclaringType.Definition.Get]

                let baseTypeResolved =
                    typeDef.BaseType
                    |> DumpedAssembly.resolveBaseType baseClassTypes state._LoadedAssemblies assy.Name

                let signatureTypeKind =
                    match baseTypeResolved with
                    | ResolvedBaseType.Enum
                    | ResolvedBaseType.ValueType -> SignatureTypeKind.ValueType
                    | ResolvedBaseType.Object -> SignatureTypeKind.Class
                    | ResolvedBaseType.Delegate -> failwith "TODO: delegate"

                let baseType =
                    TypeDefn.FromDefinition (
                        field.DeclaringType.Definition,
                        field.DeclaringType.Assembly.FullName,
                        signatureTypeKind
                    )

                // Use the actual type arguments from the field's declaring type
                // These should already be correctly instantiated (e.g., GenericMethodParameter 0 for Array.Empty<T>)
                let genericArgs = field.DeclaringType.Generics

                TypeDefn.GenericInstantiation (baseType, genericArgs)

        // Concretize the declaring type
        let declaringHandle, newCtx =
            TypeConcretization.concretizeType
                ctx
                (fun assyName ref ->
                    let currentAssy = state.LoadedAssembly assyName |> Option.get

                    let targetAssy =
                        currentAssy.AssemblyReferences.[ref].Name |> state.LoadedAssembly |> Option.get

                    state._LoadedAssemblies, targetAssy
                )
                field.DeclaringType.Assembly
                contextTypeGenerics
                contextMethodGenerics
                declaringTypeDefn

        let state =
            { state with
                ConcreteTypes = newCtx.ConcreteTypes
                _LoadedAssemblies = newCtx.LoadedAssemblies
            }

        // Get the concretized type's generics
        let concretizedType =
            AllConcreteTypes.lookup declaringHandle state.ConcreteTypes |> Option.get

        let typeGenerics = concretizedType.Generics

        state, declaringHandle, typeGenerics

    let initial
        (lf : ILoggerFactory)
        (dotnetRuntimeDirs : ImmutableArray<string>)
        (entryAssembly : DumpedAssembly)
        : IlMachineState
        =
        let assyName = entryAssembly.ThisAssemblyDefinition.Name
        let logger = lf.CreateLogger "IlMachineState"

        let state =
            {
                ConcreteTypes = AllConcreteTypes.Empty
                Logger = logger
                NextThreadId = 0
                // CallStack = []
                ManagedHeap = ManagedHeap.empty
                ThreadState = Map.empty
                InternedStrings = ImmutableDictionary.Empty
                _LoadedAssemblies = ImmutableDictionary.Empty
                _Statics = ImmutableDictionary.Empty
                TypeInitTable = ImmutableDictionary.Empty
                DotnetRuntimeDirs = dotnetRuntimeDirs
                TypeHandles = TypeHandleRegistry.empty ()
                FieldHandles = FieldHandleRegistry.empty ()
            }

        state.WithLoadedAssembly assyName entryAssembly

    let addThread
        (newThreadState : MethodState)
        (newThreadAssy : AssemblyName)
        (state : IlMachineState)
        : IlMachineState * ThreadId
        =
        let thread = ThreadId state.NextThreadId

        let newState =
            { state with
                NextThreadId = state.NextThreadId + 1
                ThreadState =
                    state.ThreadState
                    |> Map.add thread (ThreadState.New newThreadAssy newThreadState)
            }

        newState, thread

    let allocateArray
        (zeroOfType : unit -> CliType)
        (len : int)
        (state : IlMachineState)
        : ManagedHeapAddress * IlMachineState
        =
        let initialisation =
            (fun _ -> zeroOfType ()) |> Seq.init len |> ImmutableArray.CreateRange

        let o : AllocatedArray =
            {
                Length = len
                Elements = initialisation
            }

        let alloc, heap = state.ManagedHeap |> ManagedHeap.allocateArray o

        let state =
            { state with
                ManagedHeap = heap
            }

        alloc, state

    let allocateStringData (len : int) (state : IlMachineState) : int * IlMachineState =
        let addr, heap = state.ManagedHeap |> ManagedHeap.allocateString len

        let state =
            { state with
                ManagedHeap = heap
            }

        addr, state

    let setStringData (addr : int) (contents : string) (state : IlMachineState) : IlMachineState =
        let heap = ManagedHeap.setStringData addr contents state.ManagedHeap

        { state with
            ManagedHeap = heap
        }

<<<<<<< HEAD
    let allocateManagedObject<'generic, 'field>
        (typeInfo : WoofWare.PawPrint.TypeInfo<'generic, 'field>)
        (fields : CliField list)
=======
    let allocateManagedObject
        (ty : ConcreteTypeHandle)
        (fields : (string * CliType) list)
>>>>>>> 9afc7efe
        (state : IlMachineState)
        : ManagedHeapAddress * IlMachineState
        =
        let o =
            {
<<<<<<< HEAD
                Fields = fields
                Type = TypeInfoCrate.make typeInfo
=======
                Fields = Map.ofList fields
                ConcreteType = ty
>>>>>>> 9afc7efe
                SyncBlock = SyncBlock.Free
            }

        let alloc, heap = state.ManagedHeap |> ManagedHeap.allocateNonArray o

        let state =
            { state with
                ManagedHeap = heap
            }

        alloc, state

    let popFromStackToLocalVariable
        (thread : ThreadId)
        (localVariableIndex : int)
        (state : IlMachineState)
        : IlMachineState
        =
        let threadState =
            match Map.tryFind thread state.ThreadState with
            | None -> failwith "Logic error: tried to pop from stack of nonexistent thread"
            | Some threadState -> threadState

        let methodState =
            MethodState.popFromStackToVariable
                localVariableIndex
                threadState.MethodStates.[threadState.ActiveMethodState]

        { state with
            ThreadState =
                state.ThreadState
                |> Map.add
                    thread
                    { threadState with
                        MethodStates = threadState.MethodStates.SetItem (threadState.ActiveMethodState, methodState)
                    }
        }

    let jumpProgramCounter (thread : ThreadId) (bytes : int) (state : IlMachineState) : IlMachineState =
        { state with
            ThreadState =
                state.ThreadState
                |> Map.change
                    thread
                    (fun state ->
                        match state with
                        | None -> failwith "expected state"
                        | Some (state : ThreadState) -> state |> ThreadState.jumpProgramCounter bytes |> Some
                    )
        }

    let loadArgument (thread : ThreadId) (index : int) (state : IlMachineState) : IlMachineState =
        { state with
            ThreadState =
                state.ThreadState
                |> Map.change
                    thread
                    (fun state ->
                        match state with
                        | None -> failwith "expected state"
                        | Some state -> state |> ThreadState.loadArgument index |> Some
                    )
        }

    let resolveMember
        (loggerFactory : ILoggerFactory)
        (baseClassTypes : BaseClassTypes<DumpedAssembly>)
        (currentThread : ThreadId)
        (assy : DumpedAssembly)
        (genericMethodTypeArgs : ImmutableArray<ConcreteTypeHandle>)
        (m : MemberReferenceHandle)
        (state : IlMachineState)
        : IlMachineState *
          AssemblyName *
          Choice<
              WoofWare.PawPrint.MethodInfo<TypeDefn, GenericParamFromMetadata, TypeDefn>,
              WoofWare.PawPrint.FieldInfo<TypeDefn, TypeDefn>
           > *
          TypeDefn ImmutableArray
        =
        // TODO: do we need to initialise the parent class here?
        let mem = assy.Members.[m]

        let memberName : string = assy.Strings mem.Name

        let executing = state.ThreadState.[currentThread].MethodState.ExecutingMethod
        // Create synthetic TypeDefn generics based on the arity of the concrete generics
        let typeGenerics =
            executing.DeclaringType.Generics
            |> Seq.map (fun handle ->
                Concretization.concreteHandleToTypeDefn
                    baseClassTypes
                    handle
                    state.ConcreteTypes
                    state._LoadedAssemblies
            )
            |> ImmutableArray.CreateRange

        let state, assy, targetType, extractedTypeArgs =
            match mem.Parent with
            | MetadataToken.TypeReference parent ->
                // TODO: generics here?
                let state, assy, targetType =
                    resolveType loggerFactory parent ImmutableArray.Empty assy state

                state, assy, targetType, ImmutableArray.Empty // No type args from TypeReference
            | MetadataToken.TypeSpecification parent ->
                let methodGenerics =
                    executing.Generics
                    |> Seq.map (fun handle ->
                        Concretization.concreteHandleToTypeDefn
                            baseClassTypes
                            handle
                            state.ConcreteTypes
                            state._LoadedAssemblies
                    )
                    |> ImmutableArray.CreateRange

                let state, assy, targetType =
                    resolveTypeFromSpec loggerFactory baseClassTypes parent assy typeGenerics methodGenerics state

                // Extract type arguments from the resolved type
                let extractedTypeArgs = targetType.Generics

                state, assy, targetType, extractedTypeArgs
            | parent -> failwith $"Unexpected: {parent}"

        let state, concreteExtractedTypeArgs =
            ((state, ImmutableArray.CreateBuilder ()), extractedTypeArgs)
            ||> Seq.fold (fun (state, acc) ty ->
                // TODO: generics?
                let state, t =
                    concretizeType
                        baseClassTypes
                        state
                        targetType.Assembly
                        ImmutableArray.Empty
                        ImmutableArray.Empty
                        ty

                acc.Add t
                state, acc
            )
            |> Tuple.rmap (fun x -> x.ToImmutable ())

        match mem.Signature with
        | MemberSignature.Field fieldSig ->
            // Concretize the field signature from the member reference
            let state, concreteFieldSig =
                concretizeType
                    baseClassTypes
                    state
                    (state.ActiveAssembly(currentThread).Name)
                    concreteExtractedTypeArgs
                    ImmutableArray.Empty
                    fieldSig

            // Find matching fields by comparing concretized signatures
            let state, availableFields =
                ((state, []), targetType.Fields)
                ||> List.fold (fun (state, acc) fi ->
                    if fi.Name <> memberName then
                        state, acc
                    else
                        // Concretize the field's signature for comparison
                        let state, fieldSigConcrete =
                            concretizeType
                                baseClassTypes
                                state
                                assy.Name
                                concreteExtractedTypeArgs
                                ImmutableArray.Empty
                                fi.Signature

                        if fieldSigConcrete = concreteFieldSig then
                            state, fi :: acc
                        else
                            state, acc
                )

            let field =
                match availableFields with
                | [] ->
                    failwith
                        $"Could not find field member {memberName} with the right signature on {targetType.Namespace}.{targetType.Name}"
                | [ x ] ->
                    x
                    |> FieldInfo.mapTypeGenerics (fun _ (par, md) -> targetType.Generics.[par.SequenceNumber])
                | _ ->
                    failwith
                        $"Multiple overloads matching signature for {targetType.Namespace}.{targetType.Name}'s field {memberName}!"

            state, assy.Name, Choice2Of2 field, extractedTypeArgs

        | MemberSignature.Method memberSig ->
            let availableMethods =
                targetType.Methods |> List.filter (fun mi -> mi.Name = memberName)

            let state, memberSig =
                memberSig
                |> TypeMethodSignature.map
                    state
                    (fun state ty ->
                        concretizeType
                            baseClassTypes
                            state
                            (state.ActiveAssembly(currentThread).Name)
                            concreteExtractedTypeArgs
                            genericMethodTypeArgs
                            ty
                    )

            let state, availableMethods =
                ((state, []), availableMethods)
                ||> List.fold (fun (state, acc) meth ->
                    let state, methSig =
                        meth.Signature
                        |> TypeMethodSignature.map
                            state
                            (fun state ty ->
                                concretizeType
                                    baseClassTypes
                                    state
                                    assy.Name
                                    concreteExtractedTypeArgs
                                    genericMethodTypeArgs
                                    ty
                            )

                    if methSig = memberSig then
                        state, meth :: acc
                    else
                        state, acc
                )

            let method =
                match availableMethods with
                | [] ->
                    failwith
                        $"Could not find member {memberName} with the right signature {memberSig} on {targetType.Namespace}.{targetType.Name}"
                | [ x ] ->
                    x
                    |> MethodInfo.mapTypeGenerics (fun (par, _) -> targetType.Generics.[par.SequenceNumber])
                | _ ->
                    failwith
                        $"Multiple overloads matching signature for call to {targetType.Namespace}.{targetType.Name}'s {memberName}!"

            state, assy.Name, Choice1Of2 method, extractedTypeArgs

    let getLocalVariable (thread : ThreadId) (stackFrame : int) (varIndex : uint16) (state : IlMachineState) : CliType =
        state.ThreadState.[thread].MethodStates.[stackFrame].LocalVariables.[int<uint16> varIndex]

    let setLocalVariable
        (thread : ThreadId)
        (stackFrame : int)
        (varIndex : uint16)
        (value : CliType)
        (state : IlMachineState)
        : IlMachineState
        =
        { state with
            ThreadState =
                state.ThreadState
                |> Map.change
                    thread
                    (fun existing ->
                        match existing with
                        | None -> failwith "tried to set variable in nonactive thread"
                        | Some existing -> existing |> ThreadState.setLocalVariable stackFrame varIndex value |> Some
                    )
        }

    let setSyncBlock
        (addr : ManagedHeapAddress)
        (syncBlockValue : SyncBlock)
        (state : IlMachineState)
        : IlMachineState
        =
        { state with
            ManagedHeap = state.ManagedHeap |> ManagedHeap.setSyncBlock addr syncBlockValue
        }

    let getSyncBlock (addr : ManagedHeapAddress) (state : IlMachineState) : SyncBlock =
        state.ManagedHeap |> ManagedHeap.getSyncBlock addr

    let executeDelegateConstructor (instruction : MethodState) (state : IlMachineState) : IlMachineState =
        // We've been called with arguments already popped from the stack into local arguments.
        let constructing = instruction.Arguments.[0]
        let targetObj = instruction.Arguments.[1]
        let methodPtr = instruction.Arguments.[2]

        let targetObj =
            match targetObj with
            | CliType.RuntimePointer (CliRuntimePointer.Managed (CliRuntimePointerSource.Heap target))
            | CliType.ObjectRef (Some target) -> Some target
            | CliType.ObjectRef None
            | CliType.RuntimePointer (CliRuntimePointer.Managed CliRuntimePointerSource.Null) -> None
            | _ -> failwith $"Unexpected target type for delegate: {targetObj}"

        let constructing =
            match constructing with
            | CliType.RuntimePointer (CliRuntimePointer.Managed CliRuntimePointerSource.Null)
            | CliType.ObjectRef None -> failwith "unexpectedly constructing the null delegate"
            | CliType.RuntimePointer (CliRuntimePointer.Managed (CliRuntimePointerSource.Heap target))
            | CliType.ObjectRef (Some target) -> target
            | _ -> failwith $"Unexpectedly not constructing a managed object: {constructing}"

        let heapObj =
            match state.ManagedHeap.NonArrayObjects.TryGetValue constructing with
            | true, obj -> obj
            | false, _ -> failwith $"Delegate object {constructing} not found on heap"

        // Standard delegate fields in .NET are _target and _methodPtr
        // Update the fields with the target object and method pointer
        let updatedFields =
            // Let's not consider field ordering for reference types like delegates.
            // Nobody's going to be marshalling a reference type anyway, I hope.
            {
                Name = "_target"
                Contents = CliType.ObjectRef targetObj
                Offset = None
            }
            :: {
                   Name = "_methodPtr"
                   Contents = methodPtr
                   Offset = None
               }
            :: heapObj.Fields

        let updatedObj =
            { heapObj with
                Fields = updatedFields
            }

        let updatedHeap =
            { state.ManagedHeap with
                NonArrayObjects = state.ManagedHeap.NonArrayObjects |> Map.add constructing updatedObj
            }

        { state with
            ManagedHeap = updatedHeap
        }

    /// Returns the type handle and an allocated System.RuntimeType.
    let getOrAllocateType
        (baseClassTypes : BaseClassTypes<DumpedAssembly>)
        (defn : ConcreteTypeHandle)
        (state : IlMachineState)
        : ManagedHeapAddress * IlMachineState
        =
        let state, runtimeType =
            TypeDefn.FromDefinition (
                ComparableTypeDefinitionHandle.Make baseClassTypes.RuntimeType.TypeDefHandle,
                baseClassTypes.Corelib.Name.FullName,
                SignatureTypeKind.Class
            )
            |> concretizeType baseClassTypes state baseClassTypes.Corelib.Name ImmutableArray.Empty ImmutableArray.Empty

        let result, reg, state =
            TypeHandleRegistry.getOrAllocate
                state
                (fun fields state -> allocateManagedObject runtimeType fields state)
                defn
                state.TypeHandles

        let state =
            { state with
                TypeHandles = reg
            }

        result, state

    /// Returns a System.RuntimeFieldHandle.
    let getOrAllocateField
        (loggerFactory : ILoggerFactory)
        (baseClassTypes : BaseClassTypes<DumpedAssembly>)
        (declaringAssy : AssemblyName)
        (fieldHandle : FieldDefinitionHandle)
        (state : IlMachineState)
        : CliType * IlMachineState
        =
        let field = state.LoadedAssembly(declaringAssy).Value.Fields.[fieldHandle]

        // For LdToken, we need to convert GenericParamFromMetadata to TypeDefn
        // When we don't have generic context, we use the generic type parameters directly
        let declaringTypeWithGenerics =
            field.DeclaringType
            |> ConcreteType.mapGeneric (fun _index (param, _metadata) ->
                TypeDefn.GenericTypeParameter param.SequenceNumber
            )

        let declaringType, state =
            concretizeFieldDeclaringType loggerFactory baseClassTypes declaringTypeWithGenerics state

        let state, runtimeType =
            TypeDefn.FromDefinition (
                ComparableTypeDefinitionHandle.Make baseClassTypes.RuntimeType.TypeDefHandle,
                baseClassTypes.Corelib.Name.FullName,
                SignatureTypeKind.Class
            )
            |> concretizeType baseClassTypes state baseClassTypes.Corelib.Name ImmutableArray.Empty ImmutableArray.Empty

        let result, reg, state =
            FieldHandleRegistry.getOrAllocate
                baseClassTypes
                state
                (fun fields state -> allocateManagedObject runtimeType fields state)
                declaringAssy
                declaringType
                fieldHandle
                state.FieldHandles

        let state =
            { state with
                FieldHandles = reg
            }

        result, state

    let setStatic
        (ty : ConcreteTypeHandle)
        (field : string)
        (value : CliType)
        (this : IlMachineState)
        : IlMachineState
        =
        let statics =
            match this._Statics.TryGetValue ty with
            | false, _ -> this._Statics.Add (ty, ImmutableDictionary.Create().Add (field, value))
            | true, v -> this._Statics.SetItem (ty, v.SetItem (field, value))

        { this with
            _Statics = statics
        }

    let getStatic (ty : ConcreteTypeHandle) (field : string) (this : IlMachineState) : CliType option =
        match this._Statics.TryGetValue ty with
        | false, _ -> None
        | true, v ->
            match v.TryGetValue field with
            | false, _ -> None
            | true, v -> Some v

<<<<<<< HEAD
    let rec dereferencePointer (state : IlMachineState) (src : ManagedPointerSource) : CliType =
        match src with
        | ManagedPointerSource.Null -> failwith "TODO: throw NRE"
        | ManagedPointerSource.LocalVariable (sourceThread, methodFrame, whichVar) ->
            state.ThreadState.[sourceThread].MethodStates.[methodFrame].LocalVariables.[int<uint16> whichVar]
        | ManagedPointerSource.Argument (sourceThread, methodFrame, whichVar) ->
            state.ThreadState.[sourceThread].MethodStates.[methodFrame].Arguments.[int<uint16> whichVar]
        | ManagedPointerSource.Heap addr -> failwith "todo"
        | ManagedPointerSource.ArrayIndex (arr, index) -> getArrayValue arr index state
        | ManagedPointerSource.Field (addr, name) ->
            let obj = dereferencePointer state addr

            match obj with
            | CliType.ValueType vt -> vt |> CliValueType.DereferenceField name
            | v -> failwith $"could not find field {name} on object {v}"
=======
    let lookupTypeDefn
        (baseClassTypes : BaseClassTypes<DumpedAssembly>)
        (state : IlMachineState)
        (activeAssy : DumpedAssembly)
        (typeDef : TypeDefinitionHandle)
        : IlMachineState * TypeDefn
        =
        let defn = activeAssy.TypeDefs.[typeDef]

        let baseType =
            defn.BaseType
            |> DumpedAssembly.resolveBaseType baseClassTypes state._LoadedAssemblies defn.Assembly

        let signatureTypeKind =
            match baseType with
            | ResolvedBaseType.Enum
            | ResolvedBaseType.ValueType -> SignatureTypeKind.ValueType
            | ResolvedBaseType.Object -> SignatureTypeKind.Class
            | ResolvedBaseType.Delegate -> SignatureTypeKind.Class

        let result =
            if defn.Generics.IsEmpty then
                TypeDefn.FromDefinition (
                    ComparableTypeDefinitionHandle.Make defn.TypeDefHandle,
                    defn.Assembly.FullName,
                    signatureTypeKind
                )
            else
                // Preserve the generic instantiation by converting GenericParameters to TypeDefn.GenericTypeParameter
                let genericDef =
                    TypeDefn.FromDefinition (
                        ComparableTypeDefinitionHandle.Make defn.TypeDefHandle,
                        defn.Assembly.FullName,
                        signatureTypeKind
                    )

                let genericArgs =
                    defn.Generics
                    |> Seq.mapi (fun i _ -> TypeDefn.GenericTypeParameter i)
                    |> ImmutableArray.CreateRange

                TypeDefn.GenericInstantiation (genericDef, genericArgs)

        state, result

    let lookupTypeRef
        (loggerFactory : ILoggerFactory)
        (baseClassTypes : BaseClassTypes<DumpedAssembly>)
        (state : IlMachineState)
        (activeAssy : DumpedAssembly)
        typeGenerics
        (ref : TypeReferenceHandle)
        : IlMachineState * TypeDefn * DumpedAssembly
        =
        let ref = activeAssy.TypeRefs.[ref]

        // Convert ConcreteTypeHandles back to TypeDefn for metadata operations
        let typeGenerics =
            typeGenerics
            |> Seq.map (fun handle ->
                Concretization.concreteHandleToTypeDefn
                    baseClassTypes
                    handle
                    state.ConcreteTypes
                    state._LoadedAssemblies
            )
            |> ImmutableArray.CreateRange

        let state, assy, resolved =
            resolveTypeFromRef loggerFactory activeAssy ref typeGenerics state

        let baseType =
            resolved.BaseType
            |> DumpedAssembly.resolveBaseType baseClassTypes state._LoadedAssemblies assy.Name

        let signatureTypeKind =
            match baseType with
            | ResolvedBaseType.Enum
            | ResolvedBaseType.ValueType -> SignatureTypeKind.ValueType
            | ResolvedBaseType.Object -> SignatureTypeKind.Class
            | ResolvedBaseType.Delegate -> SignatureTypeKind.Class

        let result =
            TypeDefn.FromDefinition (
                ComparableTypeDefinitionHandle.Make resolved.TypeDefHandle,
                assy.Name.FullName,
                signatureTypeKind
            )

        if resolved.Generics.IsEmpty then
            state, result, assy
        else
            failwith "TODO: add generics"
>>>>>>> 9afc7efe
<|MERGE_RESOLUTION|>--- conflicted
+++ resolved
@@ -1189,27 +1189,16 @@
             ManagedHeap = heap
         }
 
-<<<<<<< HEAD
-    let allocateManagedObject<'generic, 'field>
-        (typeInfo : WoofWare.PawPrint.TypeInfo<'generic, 'field>)
-        (fields : CliField list)
-=======
     let allocateManagedObject
         (ty : ConcreteTypeHandle)
-        (fields : (string * CliType) list)
->>>>>>> 9afc7efe
+        (fields : CliField list)
         (state : IlMachineState)
         : ManagedHeapAddress * IlMachineState
         =
         let o =
             {
-<<<<<<< HEAD
                 Fields = fields
-                Type = TypeInfoCrate.make typeInfo
-=======
-                Fields = Map.ofList fields
                 ConcreteType = ty
->>>>>>> 9afc7efe
                 SyncBlock = SyncBlock.Free
             }
 
@@ -1653,7 +1642,6 @@
             | false, _ -> None
             | true, v -> Some v
 
-<<<<<<< HEAD
     let rec dereferencePointer (state : IlMachineState) (src : ManagedPointerSource) : CliType =
         match src with
         | ManagedPointerSource.Null -> failwith "TODO: throw NRE"
@@ -1669,7 +1657,7 @@
             match obj with
             | CliType.ValueType vt -> vt |> CliValueType.DereferenceField name
             | v -> failwith $"could not find field {name} on object {v}"
-=======
+
     let lookupTypeDefn
         (baseClassTypes : BaseClassTypes<DumpedAssembly>)
         (state : IlMachineState)
@@ -1762,5 +1750,4 @@
         if resolved.Generics.IsEmpty then
             state, result, assy
         else
-            failwith "TODO: add generics"
->>>>>>> 9afc7efe
+            failwith "TODO: add generics"