--- conflicted
+++ resolved
@@ -975,12 +975,8 @@
                         )
 
                         // TypeDef won't have any generics; it would be a TypeSpec if it did
-<<<<<<< HEAD
-                        let ty, concreteTypes = ConcreteType.make state.ConcreteTypes ty'.Assembly ty'.Name typeDefinitionHandle []
+                        let ty, concreteTypes = ConcreteType.make state.ConcreteTypes ty'.Assembly ty'.Namespace ty'.Name typeDefinitionHandle []
                         let state = { state with ConcreteTypes = concreteTypes }
-=======
-                        let ty = ConcreteType.make ty.Assembly ty.Namespace ty.Name typeDefinitionHandle []
->>>>>>> 711bfd5a
 
                         match loadClass loggerFactory corelib ty currentThread state with
                         | FirstLoadThis state -> Error state
@@ -1004,13 +1000,8 @@
                             targetType.Name
                         )
 
-<<<<<<< HEAD
-                        let ty, concreteTypes = ConcreteType.make state.ConcreteTypes assy.Name targetType.Name targetType.TypeDefHandle []
+                        let ty, concreteTypes = ConcreteType.make state.ConcreteTypes assy.Name targetType.Namespace targetType.Name targetType.TypeDefHandle []
                         let state = { state with ConcreteTypes = concreteTypes }
-=======
-                        let ty =
-                            ConcreteType.make assy.Name targetType.Namespace targetType.Name targetType.TypeDefHandle []
->>>>>>> 711bfd5a
 
                         match loadClass loggerFactory corelib ty currentThread state with
                         | FirstLoadThis state -> Error state
