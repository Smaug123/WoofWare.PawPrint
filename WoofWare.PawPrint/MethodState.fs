namespace WoofWare.PawPrint

open System.Collections.Immutable
open System.Reflection
open System.Reflection.Metadata
open WoofWare.PawPrint

// Exception types moved to ExceptionHandling.fs

type MethodReturnState =
    {
        /// Index in the MethodStates array of a ThreadState
        JumpTo : int
        WasInitialisingType : (TypeDefinitionHandle * AssemblyName) option
        /// The Newobj instruction means we need to push a reference immediately after Ret.
        WasConstructingObj : ManagedHeapAddress option
    }

and MethodState =
    {
        // TODO: local variables are initialised to 0 if the localsinit flag is set for the method
        LocalVariables : CliType ImmutableArray
        /// Index into the stream of IL bytes.
        IlOpIndex : int
        EvaluationStack : EvalStack
        Arguments : CliType ImmutableArray
        ExecutingMethod : WoofWare.PawPrint.MethodInfo
        /// We don't implement the local memory pool right now
        LocalMemoryPool : unit
        /// On return, we restore this state. This should be Some almost always; an exception is the entry point.
        ReturnState : MethodReturnState option
        /// Track which exception regions are currently active (innermost first)
        ActiveExceptionRegions : WoofWare.PawPrint.ExceptionRegion list
        /// When executing a finally/fault/filter, we need to know where to return
        ExceptionContinuation : ExceptionContinuation option
    }

    static member jumpProgramCounter (bytes : int) (state : MethodState) =
        { state with
            IlOpIndex = state.IlOpIndex + bytes
        }

    static member advanceProgramCounter (state : MethodState) =
        MethodState.jumpProgramCounter
            (IlOp.NumberOfBytes state.ExecutingMethod.Instructions.Value.Locations.[state.IlOpIndex])
            state

    static member peekEvalStack (state : MethodState) : EvalStackValue option = EvalStack.Peek state.EvaluationStack

    static member pushToEvalStack' (e : EvalStackValue) (state : MethodState) : MethodState =
        { state with
            EvaluationStack = EvalStack.Push' e state.EvaluationStack
        }

    static member pushToEvalStack (o : CliType) (state : MethodState) : MethodState =
        { state with
            EvaluationStack = EvalStack.Push o state.EvaluationStack
        }

    /// Pop the eval stack into the given argument slot.
    static member popFromStackToArg (index : int) (state : MethodState) : MethodState =
        let popped, state = MethodState.popFromStack state

        let arg =
            if index < state.Arguments.Length then
                state.Arguments.[index]
            else
                failwith
                    $"Tried to get element {index} of the args list for method {state.ExecutingMethod.Name}, which has only {state.Arguments.Length} elements"

        let popped = EvalStackValue.toCliTypeCoerced arg popped

        { state with
            Arguments = state.Arguments.SetItem (index, popped)
        }

    static member loadArgument (index : int) (state : MethodState) : MethodState =
        // Correct CIL guarantees that we are loading an argument from an index that exists.
        MethodState.pushToEvalStack state.Arguments.[index] state

    static member popFromStack (state : MethodState) : EvalStackValue * MethodState =
        let popped, newStack = EvalStack.Pop state.EvaluationStack

        let state =
            { state with
                EvaluationStack = newStack
            }

        popped, state

    static member popFromStackToVariable (localVariableIndex : int) (state : MethodState) : MethodState =
        if localVariableIndex >= state.LocalVariables.Length then
            failwith
                $"Tried to access zero-indexed local variable %i{localVariableIndex} but only %i{state.LocalVariables.Length} exist"

        if localVariableIndex < 0 || localVariableIndex >= 65535 then
            failwith $"Incorrect CIL encountered: local variable index has value %i{localVariableIndex}"

        let popped, state = MethodState.popFromStack state

        let desiredValue =
            EvalStackValue.toCliTypeCoerced state.LocalVariables.[localVariableIndex] popped

        { state with
            LocalVariables = state.LocalVariables.SetItem (localVariableIndex, desiredValue)
        }

    /// `args` must be populated with entries of the right type.
    /// If `method` is an instance method, `args` must be of length 1+numParams.
    /// If `method` is static, `args` must be of length numParams.
    static member Empty
        (loadedAssemblies : ImmutableDictionary<string, DumpedAssembly>)
        (containingAssembly : DumpedAssembly)
        (method : WoofWare.PawPrint.MethodInfo)
        (args : ImmutableArray<CliType>)
        (returnState : MethodReturnState option)
<<<<<<< HEAD
        : Result<MethodState, AssemblyReference list>
=======
        : Result<MethodState, WoofWare.PawPrint.AssemblyReference list>
>>>>>>> 4c55bbe5
        =
        do
            if method.IsStatic then
                if args.Length <> method.Parameters.Length then
                    failwith
                        $"Static method {method.Name} should have had %i{method.Parameters.Length} parameters, but was given %i{args.Length}"
            else if args.Length <> method.Parameters.Length + 1 then
                failwith
                    $"Non-static method {method.Name} should have had %i{method.Parameters.Length + 1} parameters, but was given %i{args.Length}"

        let localVariableSig =
            match method.Instructions with
            | None -> ImmutableArray.Empty
            | Some method ->
                match method.LocalVars with
                | None -> ImmutableArray.Empty
                | Some vars -> vars
        // I think valid code should remain valid if we unconditionally localsInit - it should be undefined
        // to use an uninitialised value? Not checked this; TODO.

<<<<<<< HEAD
        let requiredAssemblies = ResizeArray ()
=======
        let requiredAssemblies = ResizeArray<WoofWare.PawPrint.AssemblyReference> ()
>>>>>>> 4c55bbe5

        let localVars =
            // TODO: generics?
            let result = ImmutableArray.CreateBuilder ()

            for var in localVariableSig do
                match CliType.zeroOf loadedAssemblies containingAssembly ImmutableArray.Empty var with
                | CliTypeResolutionResult.Resolved t -> result.Add t
<<<<<<< HEAD
                | CliTypeResolutionResult.FirstLoad assy -> requiredAssemblies.Add assy
=======
                | CliTypeResolutionResult.FirstLoad (assy : WoofWare.PawPrint.AssemblyReference) ->
                    requiredAssemblies.Add assy
>>>>>>> 4c55bbe5

            result.ToImmutable ()

        if requiredAssemblies.Count > 0 then
<<<<<<< HEAD
            Error (List.ofSeq requiredAssemblies)
        else

        let activeRegions = ExceptionHandling.getActiveRegionsAtOffset 0 method
=======
            Error (requiredAssemblies |> Seq.toList)
        else
>>>>>>> 4c55bbe5

        {
            EvaluationStack = EvalStack.Empty
            LocalVariables = localVars
            IlOpIndex = 0
            Arguments = args
            ExecutingMethod = method
            LocalMemoryPool = ()
            ReturnState = returnState
<<<<<<< HEAD
            ActiveExceptionRegions = activeRegions
            ExceptionContinuation = None
        }
        |> Ok

    static member updateActiveRegions (newOffset : int) (state : MethodState) : MethodState =
        let newActiveRegions =
            ExceptionHandling.getActiveRegionsAtOffset newOffset state.ExecutingMethod

        { state with
            ActiveExceptionRegions = newActiveRegions
        }
=======
        }
        |> Ok
>>>>>>> 4c55bbe5
<|MERGE_RESOLUTION|>--- conflicted
+++ resolved
@@ -114,11 +114,7 @@
         (method : WoofWare.PawPrint.MethodInfo)
         (args : ImmutableArray<CliType>)
         (returnState : MethodReturnState option)
-<<<<<<< HEAD
-        : Result<MethodState, AssemblyReference list>
-=======
         : Result<MethodState, WoofWare.PawPrint.AssemblyReference list>
->>>>>>> 4c55bbe5
         =
         do
             if method.IsStatic then
@@ -139,11 +135,7 @@
         // I think valid code should remain valid if we unconditionally localsInit - it should be undefined
         // to use an uninitialised value? Not checked this; TODO.
 
-<<<<<<< HEAD
-        let requiredAssemblies = ResizeArray ()
-=======
         let requiredAssemblies = ResizeArray<WoofWare.PawPrint.AssemblyReference> ()
->>>>>>> 4c55bbe5
 
         let localVars =
             // TODO: generics?
@@ -152,25 +144,16 @@
             for var in localVariableSig do
                 match CliType.zeroOf loadedAssemblies containingAssembly ImmutableArray.Empty var with
                 | CliTypeResolutionResult.Resolved t -> result.Add t
-<<<<<<< HEAD
-                | CliTypeResolutionResult.FirstLoad assy -> requiredAssemblies.Add assy
-=======
                 | CliTypeResolutionResult.FirstLoad (assy : WoofWare.PawPrint.AssemblyReference) ->
                     requiredAssemblies.Add assy
->>>>>>> 4c55bbe5
 
             result.ToImmutable ()
 
         if requiredAssemblies.Count > 0 then
-<<<<<<< HEAD
-            Error (List.ofSeq requiredAssemblies)
+            Error (requiredAssemblies |> Seq.toList)
         else
 
         let activeRegions = ExceptionHandling.getActiveRegionsAtOffset 0 method
-=======
-            Error (requiredAssemblies |> Seq.toList)
-        else
->>>>>>> 4c55bbe5
 
         {
             EvaluationStack = EvalStack.Empty
@@ -180,7 +163,6 @@
             ExecutingMethod = method
             LocalMemoryPool = ()
             ReturnState = returnState
-<<<<<<< HEAD
             ActiveExceptionRegions = activeRegions
             ExceptionContinuation = None
         }
@@ -192,8 +174,4 @@
 
         { state with
             ActiveExceptionRegions = newActiveRegions
-        }
-=======
-        }
-        |> Ok
->>>>>>> 4c55bbe5
+        }