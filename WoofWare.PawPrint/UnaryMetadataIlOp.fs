namespace WoofWare.PawPrint

open System.Collections.Immutable
open System.Reflection
open Microsoft.Extensions.Logging

[<RequireQualifiedAccess>]
module internal UnaryMetadataIlOp =
    let execute
        (loggerFactory : ILoggerFactory)
        (baseClassTypes : BaseClassTypes<DumpedAssembly>)
        (op : UnaryMetadataTokenIlOp)
        (metadataToken : MetadataToken)
        (state : IlMachineState)
        (thread : ThreadId)
        : IlMachineState * WhatWeDid
        =
        match op with
        | Call ->
            let state, methodToCall, generics =
                match metadataToken with
                | MetadataToken.MethodSpecification h ->
                    let spec = (state.ActiveAssembly thread).MethodSpecs.[h]

                    match spec.Method with
                    | MetadataToken.MethodDef token ->
                        state, (state.ActiveAssembly thread).Methods.[token], Some spec.Signature
                    | MetadataToken.MemberReference ref ->
                        let state, _, method =
                            IlMachineState.resolveMember loggerFactory (state.ActiveAssembly thread) ref state

                        match method with
                        | Choice2Of2 _field -> failwith "tried to Call a field"
                        | Choice1Of2 method -> state, method, Some spec.Signature
                    | k -> failwith $"Unrecognised kind: %O{k}"
                | MetadataToken.MemberReference h ->
                    let state, _, method =
                        IlMachineState.resolveMember loggerFactory (state.ActiveAssembly thread) h state

                    match method with
                    | Choice2Of2 _field -> failwith "tried to Call a field"
                    | Choice1Of2 method -> state, method, None

                | MetadataToken.MethodDef defn ->
                    let activeAssy = state.ActiveAssembly thread

                    match activeAssy.Methods.TryGetValue defn with
                    | true, method -> state, method, None
                    | false, _ -> failwith $"could not find method in {activeAssy.Name}"
                | k -> failwith $"Unrecognised kind: %O{k}"

            match
                IlMachineState.loadClass
                    loggerFactory
                    (fst methodToCall.DeclaringType)
                    (snd methodToCall.DeclaringType)
                    thread
                    state
            with
            | NothingToDo state ->
                state.WithThreadSwitchedToAssembly (snd methodToCall.DeclaringType) thread
                |> fst
                |> IlMachineState.callMethodInActiveAssembly loggerFactory thread generics methodToCall None
            | FirstLoadThis state -> state, WhatWeDid.SuspendedForClassInit

        | Callvirt ->
            let logger = loggerFactory.CreateLogger "Callvirt"

            let method, generics =
                match metadataToken with
                | MetadataToken.MethodDef defn ->
                    let activeAssy = state.ActiveAssembly thread

                    match activeAssy.Methods.TryGetValue defn with
                    | true, method -> method, None
                    | false, _ -> failwith $"could not find method in {activeAssy.Name}"
                | _ -> failwith $"TODO (Callvirt): %O{metadataToken}"

            let currentObj =
                match IlMachineState.peekEvalStack thread state with
                | None -> failwith "nothing on stack when Callvirt called"
                | Some obj -> obj

            do
                let assy = state.LoadedAssembly (snd method.DeclaringType) |> Option.get
                let ty = assy.TypeDefs.[fst method.DeclaringType]

                logger.LogTrace (
                    "Calling method {Assembly}.{Type}.{CallvirtMethod} on object {CallvirtObject}",
                    assy.Name.Name,
                    ty.Name,
                    method.Name,
                    currentObj
                )

            let methodToCall =
                match currentObj with
                | EvalStackValue.ManagedPointer src ->
                    match src with
                    | ManagedPointerSource.Null -> failwith "TODO: raise NullReferenceException"
                    | ManagedPointerSource.LocalVariable _ -> failwith "TODO (Callvirt): LocalVariable"
                    | ManagedPointerSource.Heap addr ->
                        match state.ManagedHeap.NonArrayObjects.TryGetValue addr with
                        | false, _ -> failwith "TODO (Callvirt): address"
                        | true, v ->
                            { new TypeInfoEval<_> with
                                member _.Eval ty =
                                    let matchingMethods =
                                        ty.Methods
                                        |> List.filter (fun mi ->
                                            mi.Name = method.Name && mi.Signature = method.Signature && not mi.IsStatic
                                        )

                                    match matchingMethods with
                                    | [] ->
                                        failwith
                                            "TODO: walk up the class hierarchy; eventually throw MissingMethodException"
                                    | [ m ] -> m
                                    | _ -> failwith $"multiple matching methods for {method.Name}"
                            }
                            |> v.Type.Apply
                | EvalStackValue.ObjectRef managedHeapAddress -> failwith "todo"
                | _ -> failwith $"TODO (Callvirt): can't identify type of {currentObj}"

            state.WithThreadSwitchedToAssembly (snd methodToCall.DeclaringType) thread
            |> fst
            |> IlMachineState.callMethodInActiveAssembly loggerFactory thread generics methodToCall None
        | Castclass -> failwith "TODO: Castclass unimplemented"
        | Newobj ->
            let logger = loggerFactory.CreateLogger "Newobj"

            let state, assy, ctor =
                match metadataToken with
                | MethodDef md ->
                    let activeAssy = state.ActiveAssembly thread
                    let method = activeAssy.Methods.[md]
                    state, activeAssy.Name, method
                | MemberReference mr ->
                    let state, name, method =
                        IlMachineState.resolveMember loggerFactory (state.ActiveAssembly thread) mr state

                    match method with
                    | Choice1Of2 mr -> state, name, mr
                    | Choice2Of2 _field -> failwith "unexpectedly NewObj found a constructor which is a field"
                | x -> failwith $"Unexpected metadata token for constructor: %O{x}"

            let state, init =
                IlMachineState.ensureTypeInitialised loggerFactory thread ctor.DeclaringType state

            match init with
            | WhatWeDid.BlockedOnClassInit state -> failwith "TODO: another thread is running the initialiser"
            | WhatWeDid.SuspendedForClassInit -> state, SuspendedForClassInit
            | WhatWeDid.Executed ->

            let ctorType, ctorAssembly = ctor.DeclaringType
            let ctorAssembly = state.LoadedAssembly ctorAssembly |> Option.get
            let ctorType = ctorAssembly.TypeDefs.[ctorType]

            do
                logger.LogDebug (
                    "Creating object of type {ConstructorAssembly}.{ConstructorType}",
                    ctorAssembly.Name.Name,
                    ctorType.Name
                )

            let state, fieldZeros =
                ((state, []), ctorType.Fields)
                ||> List.fold (fun (state, zeros) field ->
<<<<<<< HEAD
                    let state, zero =
                        IlMachineState.cliTypeZeroOf loggerFactory ctorAssembly field.Signature state
=======
                    // TODO: generics
                    let state, zero =
                        IlMachineState.cliTypeZeroOf
                            loggerFactory
                            ctorAssembly
                            field.Signature
                            ImmutableArray.Empty
                            state
>>>>>>> 4c55bbe5

                    state, (field.Name, zero) :: zeros
                )

            let fields = List.rev fieldZeros

            let allocatedAddr, state =
                IlMachineState.allocateManagedObject ctorType fields state

            let state =
                state
                |> IlMachineState.pushToEvalStack'
                    (EvalStackValue.ManagedPointer (ManagedPointerSource.Heap allocatedAddr))
                    thread

            let state, whatWeDid =
                state.WithThreadSwitchedToAssembly assy thread
                |> fst
                |> IlMachineState.callMethodInActiveAssembly loggerFactory thread None ctor (Some allocatedAddr)

            match whatWeDid with
            | SuspendedForClassInit -> failwith "unexpectedly suspended while initialising constructor"
            | BlockedOnClassInit threadBlockingUs ->
                failwith "TODO: Newobj blocked on class init synchronization unimplemented"
            | Executed -> ()

            state, WhatWeDid.Executed
        | Newarr ->
            let currentState = state.ThreadState.[thread]
            let popped, newMethodState = MethodState.popFromStack currentState.MethodState

            let currentState =
                { currentState with
                    MethodStates = currentState.MethodStates.SetItem (currentState.ActiveMethodState, newMethodState)
                }

            let len =
                match popped with
                | EvalStackValue.Int32 v -> v
                | popped -> failwith $"unexpectedly popped value %O{popped} to serve as array len"

            let elementType, baseType =
                match metadataToken with
                | MetadataToken.TypeDefinition defn ->
                    let assy = state.LoadedAssembly currentState.ActiveAssembly |> Option.get
                    let elementType = assy.TypeDefs.[defn]

                    let baseType =
                        elementType.BaseType
                        |> TypeInfo.resolveBaseType
                            (fun (x : DumpedAssembly) -> x.Name)
                            (fun x y -> x.TypeDefs.[y])
                            baseClassTypes
                            elementType.Assembly

                    elementType, baseType
                | MetadataToken.TypeSpecification spec ->
                    let assy = state.LoadedAssembly currentState.ActiveAssembly |> Option.get
                    let elementType = assy.TypeSpecs.[spec]
                    failwith ""
                | x -> failwith $"TODO: Newarr element type resolution unimplemented for {x}"

            let zeroOfType =
                match baseType with
                | ResolvedBaseType.Object ->
                    // initialise with null references
                    fun () -> CliType.ObjectRef None
                | ResolvedBaseType.Enum -> failwith "TODO: Newarr Enum array initialization unimplemented"
                | ResolvedBaseType.ValueType -> failwith "TODO: Newarr ValueType array initialization unimplemented"
                | ResolvedBaseType.Delegate -> failwith "TODO: Newarr Delegate array initialization unimplemented"

            let alloc, state = IlMachineState.allocateArray zeroOfType len state

            let state =
                { state with
                    ThreadState = state.ThreadState |> Map.add thread currentState
                }
                |> IlMachineState.pushToEvalStack (CliType.ObjectRef (Some alloc)) thread
                |> IlMachineState.advanceProgramCounter thread

            state, WhatWeDid.Executed
        | Box -> failwith "TODO: Box unimplemented"
        | Ldelema -> failwith "TODO: Ldelema unimplemented"
        | Isinst ->
            let targetType =
                match metadataToken with
                | MetadataToken.TypeDefinition td -> state.ActiveAssembly(thread).TypeDefs.[td]
                | m -> failwith $"unexpected metadata token {m} in IsInst"

            let actualObj, state = IlMachineState.popEvalStack thread state

            let returnObj =
                match actualObj with
                | EvalStackValue.ManagedPointer ManagedPointerSource.Null ->
                    // null IsInstance check always succeeds and results in a null reference
                    EvalStackValue.ManagedPointer ManagedPointerSource.Null
                | v -> failwith $"TODO: %O{v}"

            let state =
                state
                |> IlMachineState.pushToEvalStack' returnObj thread
                |> IlMachineState.advanceProgramCounter thread

            state, WhatWeDid.Executed
        | Stfld ->
            let state, assyName, field =
                match metadataToken with
                | MetadataToken.FieldDefinition f ->
                    state, (state.ActiveAssembly thread).Name, state.ActiveAssembly(thread).Fields.[f]
                | t -> failwith $"Unexpectedly asked to store to a non-field: {t}"

            do
                let logger = loggerFactory.CreateLogger "Stfld"
                let declaring = state.ActiveAssembly(thread).TypeDefs.[field.DeclaringType]

                logger.LogInformation (
                    "Storing in object field {FieldAssembly}.{FieldDeclaringType}.{FieldName} (type {FieldType})",
                    declaring.Assembly.Name,
                    declaring.Name,
                    field.Name,
                    field.Signature
                )

            let valueToStore, state = IlMachineState.popEvalStack thread state

            let state, zero =
<<<<<<< HEAD
                IlMachineState.cliTypeZeroOf loggerFactory (state.ActiveAssembly thread) field.Signature state
=======
                // TODO: generics
                IlMachineState.cliTypeZeroOf
                    loggerFactory
                    (state.ActiveAssembly thread)
                    field.Signature
                    ImmutableArray.Empty
                    state
>>>>>>> 4c55bbe5

            let valueToStore = EvalStackValue.toCliTypeCoerced zero valueToStore

            let currentObj, state = IlMachineState.popEvalStack thread state

            if field.Attributes.HasFlag FieldAttributes.Static then
                let state = state.SetStatic (field.DeclaringType, assyName) field.Name valueToStore

                state, WhatWeDid.Executed
            else

            let state =
                match currentObj with
                | EvalStackValue.Int32 _ -> failwith "unexpectedly setting field on an int"
                | EvalStackValue.Int64 _ -> failwith "unexpectedly setting field on an int64"
                | EvalStackValue.NativeInt _ -> failwith "unexpectedly setting field on a nativeint"
                | EvalStackValue.Float _ -> failwith "unexpectedly setting field on a float"
                | EvalStackValue.ManagedPointer source ->
                    match source with
                    | ManagedPointerSource.Null -> failwith "TODO: raise NullReferenceException"
                    | ManagedPointerSource.LocalVariable (sourceThread, methodFrame, whichVar) -> failwith "todo"
                    | ManagedPointerSource.Heap addr ->
                        match state.ManagedHeap.NonArrayObjects.TryGetValue addr with
                        | false, _ -> failwith $"todo: array {addr}"
                        | true, v ->
                            let v =
                                { v with
                                    Fields = v.Fields |> Map.add field.Name valueToStore
                                }

                            let heap =
                                { state.ManagedHeap with
                                    NonArrayObjects = state.ManagedHeap.NonArrayObjects |> Map.add addr v
                                }

                            { state with
                                ManagedHeap = heap
                            }
                | EvalStackValue.ObjectRef managedHeapAddress -> failwith "todo"
                | EvalStackValue.UserDefinedValueType -> failwith "todo"

            state
            |> IlMachineState.advanceProgramCounter thread
            |> Tuple.withRight WhatWeDid.Executed

        | Stsfld ->
            let fieldHandle =
                match metadataToken with
                | MetadataToken.FieldDefinition f -> f
                | t -> failwith $"Unexpectedly asked to store to a non-field: {t}"

            let activeAssy = state.ActiveAssembly thread

            match activeAssy.Fields.TryGetValue fieldHandle with
            | false, _ -> failwith "TODO: Stsfld - throw MissingFieldException"
            | true, field ->

            do
                let logger = loggerFactory.CreateLogger "Stsfld"
                let declaring = state.ActiveAssembly(thread).TypeDefs.[field.DeclaringType]

                if declaring.Name = "SR" then
                    printfn "break"

                logger.LogInformation (
                    "Storing in static field {FieldAssembly}.{FieldDeclaringType}.{FieldName} (type {FieldType})",
                    declaring.Assembly.Name,
                    declaring.Name,
                    field.Name,
                    field.Signature
                )

            match IlMachineState.loadClass loggerFactory field.DeclaringType activeAssy.Name thread state with
            | FirstLoadThis state -> state, WhatWeDid.SuspendedForClassInit
            | NothingToDo state ->

            let popped, state = IlMachineState.popEvalStack thread state

            let state, zero =
<<<<<<< HEAD
                IlMachineState.cliTypeZeroOf loggerFactory activeAssy field.Signature state
=======
                // TODO: generics
                IlMachineState.cliTypeZeroOf loggerFactory activeAssy field.Signature ImmutableArray.Empty state
>>>>>>> 4c55bbe5

            let toStore = EvalStackValue.toCliTypeCoerced zero popped

            let state =
                state.SetStatic (field.DeclaringType, activeAssy.Name) field.Name toStore
                |> IlMachineState.advanceProgramCounter thread

            state, WhatWeDid.Executed

        | Ldfld ->
            let state, assyName, field =
                match metadataToken with
                | MetadataToken.FieldDefinition f ->
                    state, (state.ActiveAssembly thread).Name, state.ActiveAssembly(thread).Fields.[f]
                | MetadataToken.MemberReference mr ->
                    let state, assyName, field =
                        IlMachineState.resolveMember loggerFactory (state.ActiveAssembly thread) mr state

                    match field with
                    | Choice1Of2 _method -> failwith "member reference was unexpectedly a method"
                    | Choice2Of2 field -> state, assyName, field
                | t -> failwith $"Unexpectedly asked to load from a non-field: {t}"

            do
                let logger = loggerFactory.CreateLogger "Ldfld"
                let declaring = state.ActiveAssembly(thread).TypeDefs.[field.DeclaringType]

                logger.LogInformation (
                    "Loading object field {FieldAssembly}.{FieldDeclaringType}.{FieldName} (type {FieldType})",
                    declaring.Assembly.Name,
                    declaring.Name,
                    field.Name,
                    field.Signature
                )

            let currentObj, state = IlMachineState.popEvalStack thread state

            if field.Attributes.HasFlag FieldAttributes.Static then
                let staticField = state.Statics.[field.DeclaringType, assyName].[field.Name]
                let state = state |> IlMachineState.pushToEvalStack staticField thread
                state, WhatWeDid.Executed
            else

            let state =
                match currentObj with
                | EvalStackValue.Int32 i -> failwith "todo: int32"
                | EvalStackValue.Int64 int64 -> failwith "todo: int64"
                | EvalStackValue.NativeInt nativeIntSource -> failwith $"todo: nativeint {nativeIntSource}"
                | EvalStackValue.Float f -> failwith "todo: float"
                | EvalStackValue.ManagedPointer managedPointerSource ->
                    match managedPointerSource with
                    | ManagedPointerSource.LocalVariable (sourceThread, methodFrame, whichVar) ->
                        let currentValue =
                            state.ThreadState.[sourceThread].MethodStates.[methodFrame].LocalVariables
                                .[int<uint16> whichVar]

                        failwith $"todo: local variable {currentValue} {field}"
                    | ManagedPointerSource.Heap managedHeapAddress ->
                        match state.ManagedHeap.NonArrayObjects.TryGetValue managedHeapAddress with
                        | false, _ -> failwith $"todo: array {managedHeapAddress}"
                        | true, v -> IlMachineState.pushToEvalStack v.Fields.[field.Name] thread state
                    | ManagedPointerSource.Null -> failwith "TODO: raise NullReferenceException"
                | EvalStackValue.ObjectRef managedHeapAddress -> failwith $"todo: {managedHeapAddress}"
                | EvalStackValue.UserDefinedValueType -> failwith "todo"

            state
            |> IlMachineState.advanceProgramCounter thread
            |> Tuple.withRight WhatWeDid.Executed

        | Ldflda -> failwith "TODO: Ldflda unimplemented"
        | Ldsfld ->
            let logger = loggerFactory.CreateLogger "Ldsfld"

            let fieldHandle =
                match metadataToken with
                | MetadataToken.FieldDefinition f -> f
                | t -> failwith $"Unexpectedly asked to load from a non-field: {t}"

            let activeAssy = state.ActiveAssembly thread

            match activeAssy.Fields.TryGetValue fieldHandle with
            | false, _ -> failwith "TODO: Ldsfld - throw MissingFieldException"
            | true, field ->

            do
                let declaring = state.ActiveAssembly(thread).TypeDefs.[field.DeclaringType]

                logger.LogInformation (
                    "Loading from static field {FieldAssembly}.{FieldDeclaringType}.{FieldName} (type {FieldType})",
                    declaring.Assembly.Name,
                    declaring.Name,
                    field.Name,
                    field.Signature
                )

            match IlMachineState.loadClass loggerFactory field.DeclaringType activeAssy.Name thread state with
            | FirstLoadThis state -> state, WhatWeDid.SuspendedForClassInit
            | NothingToDo state ->

            // TODO: generics
            let generics = ImmutableArray.Empty

            let fieldValue, state =
                match state.Statics.TryGetValue ((field.DeclaringType, activeAssy.Name)) with
                | false, _ ->
                    let state, newVal =
<<<<<<< HEAD
                        IlMachineState.cliTypeZeroOf loggerFactory activeAssy field.Signature state
=======
                        IlMachineState.cliTypeZeroOf loggerFactory activeAssy field.Signature generics state
>>>>>>> 4c55bbe5

                    newVal, state.SetStatic (field.DeclaringType, activeAssy.Name) field.Name newVal
                | true, v ->
                    match v.TryGetValue field.Name with
                    | true, v -> v, state
                    | false, _ ->
                        let state, newVal =
<<<<<<< HEAD
                            IlMachineState.cliTypeZeroOf loggerFactory activeAssy field.Signature state
=======
                            IlMachineState.cliTypeZeroOf loggerFactory activeAssy field.Signature generics state
>>>>>>> 4c55bbe5

                        newVal, state.SetStatic (field.DeclaringType, activeAssy.Name) field.Name newVal

            do
                let logger = loggerFactory.CreateLogger "Ldsfld"
                let declaring = state.ActiveAssembly(thread).TypeDefs.[field.DeclaringType]

                logger.LogInformation (
                    "Loaded from static field {FieldAssembly}.{FieldDeclaringType}.{FieldName} (type {FieldType}), value {LoadedValue}",
                    declaring.Assembly.Name,
                    declaring.Name,
                    field.Name,
                    field.Signature,
                    fieldValue
                )

            let state =
                IlMachineState.pushToEvalStack fieldValue thread state
                |> IlMachineState.advanceProgramCounter thread

            state, WhatWeDid.Executed

        | Unbox_Any -> failwith "TODO: Unbox_Any unimplemented"
        | Stelem -> failwith "TODO: Stelem unimplemented"
        | Ldelem -> failwith "TODO: Ldelem unimplemented"
        | Initobj -> failwith "TODO: Initobj unimplemented"
        | Ldsflda ->
            // TODO: check whether we should throw FieldAccessException
            let fieldHandle =
                match metadataToken with
                | MetadataToken.FieldDefinition f -> f
                | t -> failwith $"Unexpectedly asked to load a non-field: {t}"

            let activeAssy = state.ActiveAssembly thread

            match activeAssy.Fields.TryGetValue fieldHandle with
            | false, _ -> failwith "TODO: Ldsflda - throw MissingFieldException"
            | true, field ->
                match IlMachineState.loadClass loggerFactory field.DeclaringType activeAssy.Name thread state with
                | FirstLoadThis state -> state, WhatWeDid.SuspendedForClassInit
                | NothingToDo state ->

                if TypeDefn.isManaged field.Signature then
                    let typeId = field.DeclaringType, activeAssy.Name

                    let allocateStatic () =
                        // TODO: generics
                        let state, zero =
                            IlMachineState.cliTypeZeroOf loggerFactory activeAssy field.Signature state

                        state.SetStatic typeId field.Name zero
                        |> IlMachineState.pushToEvalStack (CliType.ObjectRef None) thread
                        |> Tuple.withRight WhatWeDid.Executed

                    match state.Statics.TryGetValue typeId with
                    | true, v ->
                        match v.TryGetValue field.Name with
                        | true, v ->
                            IlMachineState.pushToEvalStack v thread state
                            |> IlMachineState.advanceProgramCounter thread
                            |> Tuple.withRight WhatWeDid.Executed
                        | false, _ ->
                            // Field has not yet been initialised.
                            allocateStatic ()
                    | false, _ -> allocateStatic ()
                else
                    failwith "TODO: Ldsflda - push unmanaged pointer"
        | Ldftn -> failwith "TODO: Ldftn unimplemented"
        | Stobj -> failwith "TODO: Stobj unimplemented"
        | Constrained -> failwith "TODO: Constrained unimplemented"
        | Ldtoken -> failwith "TODO: Ldtoken unimplemented"
        | Cpobj -> failwith "TODO: Cpobj unimplemented"
        | Ldobj -> failwith "TODO: Ldobj unimplemented"
        | Sizeof -> failwith "TODO: Sizeof unimplemented"
        | Calli -> failwith "TODO: Calli unimplemented"
        | Unbox -> failwith "TODO: Unbox unimplemented"
        | Ldvirtftn -> failwith "TODO: Ldvirtftn unimplemented"
        | Mkrefany -> failwith "TODO: Mkrefany unimplemented"
        | Refanyval -> failwith "TODO: Refanyval unimplemented"
        | Jmp -> failwith "TODO: Jmp unimplemented"<|MERGE_RESOLUTION|>--- conflicted
+++ resolved
@@ -166,10 +166,6 @@
             let state, fieldZeros =
                 ((state, []), ctorType.Fields)
                 ||> List.fold (fun (state, zeros) field ->
-<<<<<<< HEAD
-                    let state, zero =
-                        IlMachineState.cliTypeZeroOf loggerFactory ctorAssembly field.Signature state
-=======
                     // TODO: generics
                     let state, zero =
                         IlMachineState.cliTypeZeroOf
@@ -178,7 +174,6 @@
                             field.Signature
                             ImmutableArray.Empty
                             state
->>>>>>> 4c55bbe5
 
                     state, (field.Name, zero) :: zeros
                 )
@@ -305,9 +300,6 @@
             let valueToStore, state = IlMachineState.popEvalStack thread state
 
             let state, zero =
-<<<<<<< HEAD
-                IlMachineState.cliTypeZeroOf loggerFactory (state.ActiveAssembly thread) field.Signature state
-=======
                 // TODO: generics
                 IlMachineState.cliTypeZeroOf
                     loggerFactory
@@ -315,7 +307,6 @@
                     field.Signature
                     ImmutableArray.Empty
                     state
->>>>>>> 4c55bbe5
 
             let valueToStore = EvalStackValue.toCliTypeCoerced zero valueToStore
 
@@ -395,12 +386,8 @@
             let popped, state = IlMachineState.popEvalStack thread state
 
             let state, zero =
-<<<<<<< HEAD
-                IlMachineState.cliTypeZeroOf loggerFactory activeAssy field.Signature state
-=======
                 // TODO: generics
                 IlMachineState.cliTypeZeroOf loggerFactory activeAssy field.Signature ImmutableArray.Empty state
->>>>>>> 4c55bbe5
 
             let toStore = EvalStackValue.toCliTypeCoerced zero popped
 
@@ -507,11 +494,7 @@
                 match state.Statics.TryGetValue ((field.DeclaringType, activeAssy.Name)) with
                 | false, _ ->
                     let state, newVal =
-<<<<<<< HEAD
-                        IlMachineState.cliTypeZeroOf loggerFactory activeAssy field.Signature state
-=======
                         IlMachineState.cliTypeZeroOf loggerFactory activeAssy field.Signature generics state
->>>>>>> 4c55bbe5
 
                     newVal, state.SetStatic (field.DeclaringType, activeAssy.Name) field.Name newVal
                 | true, v ->
@@ -519,11 +502,7 @@
                     | true, v -> v, state
                     | false, _ ->
                         let state, newVal =
-<<<<<<< HEAD
-                            IlMachineState.cliTypeZeroOf loggerFactory activeAssy field.Signature state
-=======
                             IlMachineState.cliTypeZeroOf loggerFactory activeAssy field.Signature generics state
->>>>>>> 4c55bbe5
 
                         newVal, state.SetStatic (field.DeclaringType, activeAssy.Name) field.Name newVal
 
@@ -572,7 +551,12 @@
                     let allocateStatic () =
                         // TODO: generics
                         let state, zero =
-                            IlMachineState.cliTypeZeroOf loggerFactory activeAssy field.Signature state
+                            IlMachineState.cliTypeZeroOf
+                                loggerFactory
+                                activeAssy
+                                field.Signature
+                                ImmutableArray.Empty
+                                state
 
                         state.SetStatic typeId field.Name zero
                         |> IlMachineState.pushToEvalStack (CliType.ObjectRef None) thread
