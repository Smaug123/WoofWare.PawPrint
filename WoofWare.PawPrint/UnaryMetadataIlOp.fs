namespace WoofWare.PawPrint

open System.Collections.Immutable
open System.Reflection
open System.Reflection.Metadata
open Microsoft.Extensions.Logging

[<RequireQualifiedAccess>]
module internal UnaryMetadataIlOp =
    let execute
        (loggerFactory : ILoggerFactory)
        (baseClassTypes : BaseClassTypes<DumpedAssembly>)
        (op : UnaryMetadataTokenIlOp)
        (metadataToken : MetadataToken)
        (state : IlMachineState)
        (thread : ThreadId)
        : IlMachineState * WhatWeDid
        =
        let activeAssy = state.ActiveAssembly thread

        match op with
        | Call ->
            let state, methodToCall, methodGenerics =
                match metadataToken with
                | MetadataToken.MethodSpecification h ->
                    let spec = activeAssy.MethodSpecs.[h]

                    match spec.Method with
                    | MetadataToken.MethodDef token ->
                        let method =
                            activeAssy.Methods.[token]
                            |> MethodInfo.mapTypeGenerics (fun i _ -> spec.Signature.[i])

                        state, method, Some spec.Signature
                    | MetadataToken.MemberReference ref ->
                        let state, _, method =
                            IlMachineState.resolveMember
                                loggerFactory
                                baseClassTypes
                                thread
                                (state.ActiveAssembly thread)
                                ref
                                state

                        match method with
                        | Choice2Of2 _field -> failwith "tried to Call a field"
                        | Choice1Of2 method -> state, method, Some spec.Signature
                    | k -> failwith $"Unrecognised kind: %O{k}"
                | MetadataToken.MemberReference h ->
                    let state, _, method =
                        IlMachineState.resolveMember
                            loggerFactory
                            baseClassTypes
                            thread
                            (state.ActiveAssembly thread)
                            h
                            state

                    match method with
                    | Choice2Of2 _field -> failwith "tried to Call a field"
                    | Choice1Of2 method -> state, method, None

                | MetadataToken.MethodDef defn ->
                    match activeAssy.Methods.TryGetValue defn with
                    | true, method ->
                        let method = method |> MethodInfo.mapTypeGenerics (fun _ -> failwith "not generic")
                        state, method, None
                    | false, _ -> failwith $"could not find method in {activeAssy.Name}"
                | k -> failwith $"Unrecognised kind: %O{k}"

            match IlMachineState.loadClass loggerFactory baseClassTypes methodToCall.DeclaringType thread state with
            | NothingToDo state ->
                state.WithThreadSwitchedToAssembly methodToCall.DeclaringType.Assembly thread
                |> fst
                |> IlMachineState.callMethodInActiveAssembly
                    loggerFactory
                    baseClassTypes
                    thread
                    true
                    methodGenerics
                    methodToCall
                    None
            | FirstLoadThis state -> state, WhatWeDid.SuspendedForClassInit

        | Callvirt ->

            // TODO: this is presumably super incomplete
            let state, method, generics =
                match metadataToken with
                | MetadataToken.MethodSpecification h ->
                    let spec = activeAssy.MethodSpecs.[h]

                    match spec.Method with
                    | MetadataToken.MethodDef token ->
                        let method =
                            activeAssy.Methods.[token]
                            |> MethodInfo.mapTypeGenerics (fun i _ -> spec.Signature.[i])

                        state, method, Some spec.Signature
                    | MetadataToken.MemberReference ref ->
                        let state, _, method =
                            IlMachineState.resolveMember
                                loggerFactory
                                baseClassTypes
                                thread
                                (state.ActiveAssembly thread)
                                ref
                                state

                        match method with
                        | Choice2Of2 _field -> failwith "tried to Callvirt a field"
                        | Choice1Of2 method -> state, method, Some spec.Signature
                    | k -> failwith $"Unrecognised kind: %O{k}"
                | MetadataToken.MemberReference h ->
                    let state, _, method =
                        IlMachineState.resolveMember
                            loggerFactory
                            baseClassTypes
                            thread
                            (state.ActiveAssembly thread)
                            h
                            state

                    match method with
                    | Choice2Of2 _field -> failwith "tried to Callvirt a field"
                    | Choice1Of2 method -> state, method, None

                | MetadataToken.MethodDef defn ->
                    match activeAssy.Methods.TryGetValue defn with
                    | true, method ->
                        let method = method |> MethodInfo.mapTypeGenerics (fun _ -> failwith "not generic")
                        state, method, None
                    | false, _ -> failwith $"could not find method in {activeAssy.Name}"
                | k -> failwith $"Unrecognised kind: %O{k}"

            match IlMachineState.loadClass loggerFactory baseClassTypes method.DeclaringType thread state with
            | FirstLoadThis state -> state, WhatWeDid.SuspendedForClassInit
            | NothingToDo state ->

            state.WithThreadSwitchedToAssembly method.DeclaringType.Assembly thread
            |> fst
            |> IlMachineState.callMethodInActiveAssembly loggerFactory baseClassTypes thread true generics method None

        | Castclass -> failwith "TODO: Castclass unimplemented"
        | Newobj ->
            let logger = loggerFactory.CreateLogger "Newobj"

            let state, assy, ctor =
                match metadataToken with
                | MethodDef md ->
                    let method = activeAssy.Methods.[md]
                    state, activeAssy.Name, MethodInfo.mapTypeGenerics (fun _ -> failwith "non-generic method") method
                | MemberReference mr ->
                    let state, name, method =
                        IlMachineState.resolveMember
                            loggerFactory
                            baseClassTypes
                            thread
                            (state.ActiveAssembly thread)
                            mr
                            state

                    match method with
                    | Choice1Of2 mr -> state, name, mr
                    | Choice2Of2 _field -> failwith "unexpectedly NewObj found a constructor which is a field"
                | x -> failwith $"Unexpected metadata token for constructor: %O{x}"

            let state, init =
                IlMachineState.ensureTypeInitialised loggerFactory baseClassTypes thread ctor.DeclaringType state

            match init with
            | WhatWeDid.BlockedOnClassInit state -> failwith "TODO: another thread is running the initialiser"
            | WhatWeDid.SuspendedForClassInit -> state, SuspendedForClassInit
            | WhatWeDid.Executed ->

            let ctorAssembly = state.LoadedAssembly ctor.DeclaringType.Assembly |> Option.get
            let ctorType = ctorAssembly.TypeDefs.[ctor.DeclaringType.Definition.Get]

            do
                logger.LogDebug (
                    "Creating object of type {ConstructorAssembly}.{ConstructorType}",
                    ctorAssembly.Name.Name,
                    ctorType.Name
                )

            let typeGenerics =
                match ctor.DeclaringType.Generics with
                | [] -> None
                | l -> Some (ImmutableArray.CreateRange l)

            let state, fieldZeros =
                ((state, []), ctorType.Fields)
                ||> List.fold (fun (state, zeros) field ->
                    // TODO: generics
                    let state, zero =
                        IlMachineState.cliTypeZeroOf
                            loggerFactory
                            baseClassTypes
                            ctorAssembly
                            field.Signature
                            typeGenerics
                            None
                            state

                    state, (field.Name, zero) :: zeros
                )

            let fields = List.rev fieldZeros

            // Note: this is a bit unorthodox for value types, which *aren't* heap-allocated.
            // We'll perform their construction on the heap, though, to keep the interface
            // of Newobj uniform.
            // On completion of the constructor, we'll copy the value back off the heap,
            // and put it on the eval stack directly.
            let allocatedAddr, state =
                IlMachineState.allocateManagedObject ctorType fields state

            let state =
                state
                |> IlMachineState.pushToEvalStack'
                    (EvalStackValue.ManagedPointer (ManagedPointerSource.Heap allocatedAddr))
                    thread

            let state, whatWeDid =
                state.WithThreadSwitchedToAssembly assy thread
                |> fst
                |> IlMachineState.callMethodInActiveAssembly
                    loggerFactory
                    baseClassTypes
                    thread
                    true
                    None
                    ctor
                    (Some allocatedAddr)

            match whatWeDid with
            | SuspendedForClassInit -> failwith "unexpectedly suspended while initialising constructor"
            | BlockedOnClassInit threadBlockingUs ->
                failwith "TODO: Newobj blocked on class init synchronization unimplemented"
            | Executed -> ()

            state, WhatWeDid.Executed
        | Newarr ->
            let currentState = state.ThreadState.[thread]
            let popped, newMethodState = MethodState.popFromStack currentState.MethodState

            let currentState =
                { currentState with
                    MethodStates = currentState.MethodStates.SetItem (currentState.ActiveMethodState, newMethodState)
                }

            let len =
                match popped with
                | EvalStackValue.Int32 v -> v
                | popped -> failwith $"unexpectedly popped value %O{popped} to serve as array len"

            let typeGenerics =
                match newMethodState.ExecutingMethod.DeclaringType.Generics with
                | [] -> None
                | l -> Some (ImmutableArray.CreateRange l)

            let state, elementType, assy =
                match metadataToken with
                | MetadataToken.TypeDefinition defn ->
                    let assy = state.LoadedAssembly currentState.ActiveAssembly |> Option.get
                    let defn = assy.TypeDefs.[defn]

                    let baseType =
                        defn.BaseType
                        |> DumpedAssembly.resolveBaseType baseClassTypes state._LoadedAssemblies defn.Assembly

                    let signatureTypeKind =
                        match baseType with
                        | ResolvedBaseType.Enum
                        | ResolvedBaseType.ValueType -> SignatureTypeKind.ValueType
                        | ResolvedBaseType.Object -> SignatureTypeKind.Class
                        | ResolvedBaseType.Delegate -> failwith "TODO: delegate"

                    let result =
                        TypeDefn.FromDefinition (
                            ComparableTypeDefinitionHandle.Make defn.TypeDefHandle,
                            defn.Assembly.Name,
                            signatureTypeKind
                        )

                    state, result, assy
                | MetadataToken.TypeSpecification spec ->
                    let assy = state.LoadedAssembly currentState.ActiveAssembly |> Option.get
                    state, assy.TypeSpecs.[spec].Signature, assy
                | MetadataToken.TypeReference ref ->
                    let ref = state.ActiveAssembly(thread).TypeRefs.[ref]

                    let state, assy, resolved =
                        IlMachineState.resolveTypeFromRef
                            loggerFactory
                            (state.ActiveAssembly thread)
                            ref
                            typeGenerics
                            state

                    let baseType =
                        resolved.BaseType
                        |> DumpedAssembly.resolveBaseType baseClassTypes state._LoadedAssemblies assy.Name

                    let signatureTypeKind =
                        match baseType with
                        | ResolvedBaseType.Enum
                        | ResolvedBaseType.ValueType -> SignatureTypeKind.ValueType
                        | ResolvedBaseType.Object -> SignatureTypeKind.Class
                        | ResolvedBaseType.Delegate -> failwith "TODO: delegate"

                    let result =
                        TypeDefn.FromDefinition (
                            ComparableTypeDefinitionHandle.Make resolved.TypeDefHandle,
                            assy.Name.FullName,
                            signatureTypeKind
                        )

                    state, result, assy
                | x -> failwith $"TODO: Newarr element type resolution unimplemented for {x}"

            let state, zeroOfType =
                IlMachineState.cliTypeZeroOf
                    loggerFactory
                    baseClassTypes
                    assy
                    elementType
                    typeGenerics
                    newMethodState.Generics
                    state

            let alloc, state = IlMachineState.allocateArray (fun () -> zeroOfType) len state

            let state =
                { state with
                    ThreadState = state.ThreadState |> Map.add thread currentState
                }
                |> IlMachineState.pushToEvalStack (CliType.ObjectRef (Some alloc)) thread
                |> IlMachineState.advanceProgramCounter thread

            state, WhatWeDid.Executed
        | Box -> failwith "TODO: Box unimplemented"
        | Ldelema -> failwith "TODO: Ldelema unimplemented"
        | Isinst ->
            let actualObj, state = IlMachineState.popEvalStack thread state

            let targetType : TypeDefn =
                match metadataToken with
                | MetadataToken.TypeDefinition td ->
                    let activeAssy = state.ActiveAssembly thread
                    let ty = activeAssy.TypeDefs.[td]

                    let baseTy =
                        DumpedAssembly.resolveBaseType
                            baseClassTypes
                            state._LoadedAssemblies
                            activeAssy.Name
                            ty.BaseType

                    let sigType =
                        match baseTy with
                        | ResolvedBaseType.Enum
                        | ResolvedBaseType.ValueType -> SignatureTypeKind.ValueType
                        | ResolvedBaseType.Object -> SignatureTypeKind.Class
                        | ResolvedBaseType.Delegate -> failwith "todo"

                    TypeDefn.FromDefinition (ComparableTypeDefinitionHandle.Make td, activeAssy.Name.FullName, sigType)
                | MetadataToken.TypeSpecification handle -> state.ActiveAssembly(thread).TypeSpecs.[handle].Signature
                | m -> failwith $"unexpected metadata token {m} in IsInst"

            let returnObj =
                match actualObj with
                | EvalStackValue.ManagedPointer ManagedPointerSource.Null ->
                    // null IsInstance check always succeeds and results in a null reference
                    EvalStackValue.ManagedPointer ManagedPointerSource.Null
                | EvalStackValue.ManagedPointer (ManagedPointerSource.LocalVariable _) -> failwith "TODO"
                | EvalStackValue.ManagedPointer (ManagedPointerSource.Heap addr) ->
                    match state.ManagedHeap.NonArrayObjects.TryGetValue addr with
                    | true, v ->
                        { new TypeInfoEval<_> with
                            member _.Eval typeInfo = failwith "TODO"
                        }
                        |> v.Type.Apply
                    | false, _ ->

                    match state.ManagedHeap.Arrays.TryGetValue addr with
                    | true, v -> failwith "TODO"
                    | false, _ -> failwith $"could not find managed object with address {addr}"
                | esv -> failwith $"TODO: {esv}"

            let state =
                state
                |> IlMachineState.pushToEvalStack' returnObj thread
                |> IlMachineState.advanceProgramCounter thread

            state, WhatWeDid.Executed
        | Stfld ->
            let state, field =
                match metadataToken with
                | MetadataToken.FieldDefinition f ->
                    let field =
                        activeAssy.Fields.[f]
                        |> FieldInfo.mapTypeGenerics (fun _ _ -> failwith "no generics allowed in FieldDefinition")

                    state, field
                | MetadataToken.MemberReference mr ->
                    let state, _, field =
                        IlMachineState.resolveMember loggerFactory baseClassTypes thread activeAssy mr state

                    match field with
                    | Choice1Of2 _method -> failwith "member reference was unexpectedly a method"
                    | Choice2Of2 field -> state, field
                | t -> failwith $"Unexpectedly asked to store to a non-field: {t}"

            do
                let logger = loggerFactory.CreateLogger "Stfld"

                logger.LogInformation (
                    "Storing in object field {FieldAssembly}.{FieldDeclaringType}.{FieldName} (type {FieldType})",
                    field.DeclaringType.Assembly.Name,
                    field.Name,
                    field.Name,
                    field.Signature
                )

            let valueToStore, state = IlMachineState.popEvalStack thread state

            let typeGenerics =
                match field.DeclaringType.Generics with
                | [] -> None
                | l -> Some (ImmutableArray.CreateRange l)

            let state, zero =
                IlMachineState.cliTypeZeroOf
                    loggerFactory
                    baseClassTypes
                    (state.ActiveAssembly thread)
                    field.Signature
                    typeGenerics
                    None // field can't have its own generics
                    state

            let valueToStore = EvalStackValue.toCliTypeCoerced zero valueToStore

            let currentObj, state = IlMachineState.popEvalStack thread state

            if field.Attributes.HasFlag FieldAttributes.Static then
                let state =
                    IlMachineState.setStatic field.DeclaringType field.Name valueToStore state

                state, WhatWeDid.Executed
            else

            let state =
                match currentObj with
                | EvalStackValue.Int32 _ -> failwith "unexpectedly setting field on an int"
                | EvalStackValue.Int64 _ -> failwith "unexpectedly setting field on an int64"
                | EvalStackValue.NativeInt _ -> failwith "unexpectedly setting field on a nativeint"
                | EvalStackValue.Float _ -> failwith "unexpectedly setting field on a float"
                | EvalStackValue.ManagedPointer source ->
                    match source with
                    | ManagedPointerSource.Null -> failwith "TODO: raise NullReferenceException"
                    | ManagedPointerSource.LocalVariable (sourceThread, methodFrame, whichVar) ->
<<<<<<< HEAD
                        state
                        |> IlMachineState.setLocalVariable sourceThread methodFrame whichVar valueToStore
=======
                        let threadState = state.ThreadState.[sourceThread]
                        let methodState = threadState.MethodStates.[methodFrame]
                        failwith "TODO"
>>>>>>> c747d6eb
                    | ManagedPointerSource.Argument (sourceThread, methodFrame, whichVar) -> failwith "todo"
                    | ManagedPointerSource.Heap addr ->
                        match state.ManagedHeap.NonArrayObjects.TryGetValue addr with
                        | false, _ -> failwith $"todo: array {addr}"
                        | true, v ->
                            let v =
                                { v with
                                    Fields = v.Fields |> Map.add field.Name valueToStore
                                }

                            let heap =
                                { state.ManagedHeap with
                                    NonArrayObjects = state.ManagedHeap.NonArrayObjects |> Map.add addr v
                                }

                            { state with
                                ManagedHeap = heap
                            }
                | EvalStackValue.ObjectRef managedHeapAddress -> failwith "todo"
                | EvalStackValue.UserDefinedValueType _ -> failwith "todo"

            state
            |> IlMachineState.advanceProgramCounter thread
            |> Tuple.withRight WhatWeDid.Executed

        | Stsfld ->
            let state, field =
                match metadataToken with
                | MetadataToken.FieldDefinition fieldHandle ->
                    match activeAssy.Fields.TryGetValue fieldHandle with
                    | false, _ -> failwith "TODO: Stsfld - throw MissingFieldException"
                    | true, field ->
                        let field =
                            field
                            |> FieldInfo.mapTypeGenerics (fun _ _ -> failwith "no generics allowed in FieldDefinition")

                        state, field
                | MetadataToken.MemberReference mr ->
                    let state, _, method =
                        IlMachineState.resolveMember
                            loggerFactory
                            baseClassTypes
                            thread
                            (state.ActiveAssembly thread)
                            mr
                            state

                    match method with
                    | Choice1Of2 methodInfo ->
                        failwith $"unexpectedly asked to store to a non-field method: {methodInfo.Name}"
                    | Choice2Of2 fieldInfo -> state, fieldInfo
                | t -> failwith $"Unexpectedly asked to store to a non-field: {t}"

            do
                let logger = loggerFactory.CreateLogger "Stsfld"

                let declaring =
                    state.ActiveAssembly(thread).TypeDefs.[field.DeclaringType.Definition.Get]

                logger.LogInformation (
                    "Storing in static field {FieldAssembly}.{FieldDeclaringType}.{FieldName} (type {FieldType})",
                    field.DeclaringType.Assembly.Name,
                    declaring.Name,
                    field.Name,
                    field.Signature
                )

            match IlMachineState.loadClass loggerFactory baseClassTypes field.DeclaringType thread state with
            | FirstLoadThis state -> state, WhatWeDid.SuspendedForClassInit
            | NothingToDo state ->

            let popped, state = IlMachineState.popEvalStack thread state

            let typeGenerics =
                match field.DeclaringType.Generics with
                | [] -> None
                | l -> Some (ImmutableArray.CreateRange l)

            let state, zero =
                IlMachineState.cliTypeZeroOf
                    loggerFactory
                    baseClassTypes
                    activeAssy
                    field.Signature
                    typeGenerics
                    None // field can't have its own generics
                    state

            let toStore = EvalStackValue.toCliTypeCoerced zero popped

            let state =
                state
                |> IlMachineState.setStatic field.DeclaringType field.Name toStore
                |> IlMachineState.advanceProgramCounter thread

            state, WhatWeDid.Executed

        | Ldfld ->
            let state, field =
                match metadataToken with
                | MetadataToken.FieldDefinition f ->
                    let field =
                        activeAssy.Fields.[f]
                        |> FieldInfo.mapTypeGenerics (fun _ _ -> failwith "no generics allowed on FieldDefinition")

                    state, field
                | MetadataToken.MemberReference mr ->
                    let state, assyName, field =
                        IlMachineState.resolveMember loggerFactory baseClassTypes thread activeAssy mr state

                    match field with
                    | Choice1Of2 _method -> failwith "member reference was unexpectedly a method"
                    | Choice2Of2 field -> state, field
                | t -> failwith $"Unexpectedly asked to load from a non-field: {t}"

            do
                let logger = loggerFactory.CreateLogger "Ldfld"
                let declaring = activeAssy.TypeDefs.[field.DeclaringType.Definition.Get]

                logger.LogInformation (
                    "Loading object field {FieldAssembly}.{FieldDeclaringType}.{FieldName} (type {FieldType})",
                    field.DeclaringType.Assembly.Name,
                    declaring.Name,
                    field.Name,
                    field.Signature
                )

            let currentObj, state = IlMachineState.popEvalStack thread state

            let typeGenerics =
                match field.DeclaringType.Generics with
                | [] -> None
                | l -> Some (ImmutableArray.CreateRange l)

            if field.Attributes.HasFlag FieldAttributes.Static then
                let state, staticField =
                    match IlMachineState.getStatic field.DeclaringType field.Name state with
                    | Some v -> state, v
                    | None ->
                        let state, zero =
                            IlMachineState.cliTypeZeroOf
                                loggerFactory
                                baseClassTypes
                                (state.LoadedAssembly(field.DeclaringType.Assembly).Value)
                                field.Signature
                                typeGenerics
                                None // field can't have its own generics
                                state

                        let state = IlMachineState.setStatic field.DeclaringType field.Name zero state
                        state, zero

                let state = state |> IlMachineState.pushToEvalStack staticField thread
                state, WhatWeDid.Executed
            else

            let state =
                match currentObj with
                | EvalStackValue.Int32 i -> failwith "todo: int32"
                | EvalStackValue.Int64 int64 -> failwith "todo: int64"
                | EvalStackValue.NativeInt nativeIntSource -> failwith $"todo: nativeint {nativeIntSource}"
                | EvalStackValue.Float f -> failwith "todo: float"
                | EvalStackValue.ManagedPointer managedPointerSource ->
                    match managedPointerSource with
                    | ManagedPointerSource.LocalVariable (sourceThread, methodFrame, whichVar) ->
                        let currentValue =
                            state.ThreadState.[sourceThread].MethodStates.[methodFrame].LocalVariables
                                .[int<uint16> whichVar]

                        IlMachineState.pushToEvalStack currentValue thread state
                    | ManagedPointerSource.Argument (sourceThread, methodFrame, whichVar) ->
                        let currentValue =
                            state.ThreadState.[sourceThread].MethodStates.[methodFrame].Arguments.[int<uint16> whichVar]

                        IlMachineState.pushToEvalStack currentValue thread state
                    | ManagedPointerSource.Heap managedHeapAddress ->
                        match state.ManagedHeap.NonArrayObjects.TryGetValue managedHeapAddress with
                        | false, _ -> failwith $"todo: array {managedHeapAddress}"
                        | true, v -> IlMachineState.pushToEvalStack v.Fields.[field.Name] thread state
                    | ManagedPointerSource.Null -> failwith "TODO: raise NullReferenceException"
                | EvalStackValue.ObjectRef managedHeapAddress -> failwith $"todo: {managedHeapAddress}"
                | EvalStackValue.UserDefinedValueType _ as udvt -> IlMachineState.pushToEvalStack' udvt thread state

            state
            |> IlMachineState.advanceProgramCounter thread
            |> Tuple.withRight WhatWeDid.Executed

        | Ldflda -> failwith "TODO: Ldflda unimplemented"
        | Ldsfld ->
            let logger = loggerFactory.CreateLogger "Ldsfld"

            let state, field =
                match metadataToken with
                | MetadataToken.FieldDefinition fieldHandle ->
                    match activeAssy.Fields.TryGetValue fieldHandle with
                    | false, _ -> failwith "TODO: Ldsfld - throw MissingFieldException"
                    | true, field ->
                        let field =
                            field
                            |> FieldInfo.mapTypeGenerics (fun _ _ -> failwith "generics not allowed in FieldDefinition")

                        state, field
                | MetadataToken.MemberReference mr ->
                    let state, _, field =
                        IlMachineState.resolveMember loggerFactory baseClassTypes thread activeAssy mr state

                    match field with
                    | Choice1Of2 _method -> failwith "member reference was unexpectedly a method"
                    | Choice2Of2 field -> state, field
                | t -> failwith $"Unexpectedly asked to load from a non-field: {t}"

            do
                let declaring =
                    state.LoadedAssembly field.DeclaringType.Assembly
                    |> Option.get
                    |> fun a -> a.TypeDefs.[field.DeclaringType.Definition.Get]

                logger.LogInformation (
                    "Loading from static field {FieldAssembly}.{FieldDeclaringType}.{FieldName} (type {FieldType})",
                    field.DeclaringType.Assembly.Name,
                    declaring.Name,
                    field.Name,
                    field.Signature
                )

            match IlMachineState.loadClass loggerFactory baseClassTypes field.DeclaringType thread state with
            | FirstLoadThis state -> state, WhatWeDid.SuspendedForClassInit
            | NothingToDo state ->

            let typeGenerics =
                match field.DeclaringType.Generics with
                | [] -> None
                | l -> Some (ImmutableArray.CreateRange l)

            let fieldValue, state =
                match IlMachineState.getStatic field.DeclaringType field.Name state with
                | None ->
                    let state, newVal =
                        IlMachineState.cliTypeZeroOf
                            loggerFactory
                            baseClassTypes
                            activeAssy
                            field.Signature
                            typeGenerics
                            None // field can't have its own generics
                            state

                    newVal, IlMachineState.setStatic field.DeclaringType field.Name newVal state
                | Some v -> v, state

            do
                let logger = loggerFactory.CreateLogger "Ldsfld"

                let declaring =
                    state
                        .LoadedAssembly(field.DeclaringType.Assembly)
                        .Value.TypeDefs.[field.DeclaringType.Definition.Get]

                logger.LogInformation (
                    "Loaded from static field {FieldAssembly}.{FieldDeclaringType}.{FieldName} (type {FieldType}), value {LoadedValue}",
                    field.DeclaringType.Assembly.Name,
                    declaring.Name,
                    field.Name,
                    field.Signature,
                    fieldValue
                )

            let state =
                IlMachineState.pushToEvalStack fieldValue thread state
                |> IlMachineState.advanceProgramCounter thread

            state, WhatWeDid.Executed

        | Unbox_Any -> failwith "TODO: Unbox_Any unimplemented"
        | Stelem ->
            let assy =
                state.LoadedAssembly state.ThreadState.[thread].ActiveAssembly |> Option.get

            let currentMethod = state.ThreadState.[thread].MethodState.ExecutingMethod

            let declaringTypeGenerics =
                match currentMethod.DeclaringType.Generics with
                | [] -> None
                | x -> Some (ImmutableArray.CreateRange x)

            let state, assy, elementType =
                match metadataToken with
                | MetadataToken.TypeDefinition defn ->
                    state,
                    assy,
                    assy.TypeDefs.[defn]
                    |> TypeInfo.mapGeneric (fun _ i -> declaringTypeGenerics.Value.[i.SequenceNumber])
                | MetadataToken.TypeSpecification spec ->
                    IlMachineState.resolveTypeFromSpec
                        loggerFactory
                        baseClassTypes
                        spec
                        assy
                        declaringTypeGenerics
                        currentMethod.Generics
                        state
                | x -> failwith $"TODO: Stelem element type resolution unimplemented for {x}"

            let contents, state = IlMachineState.popEvalStack thread state
            let index, state = IlMachineState.popEvalStack thread state

            let index =
                match index with
                | EvalStackValue.Int32 i -> i
                | _ -> failwith $"Expected int32 index in Stelem, but got: {index}"

            let arr, state = IlMachineState.popEvalStack thread state

            let arr =
                match arr with
                | EvalStackValue.ManagedPointer (ManagedPointerSource.Heap addr)
                | EvalStackValue.ObjectRef addr -> addr
                | _ -> failwith $"expected heap allocation for array, got {arr}"

            let elementType =
                TypeInfo.toTypeDefn
                    baseClassTypes
                    _.Name
                    (fun x y -> x.TypeDefs.[y])
                    (fun x y -> x.TypeRefs.[y] |> failwithf "%+A")
                    (elementType
                     |> TypeInfo.mapGeneric (fun i _ ->
                         {
                             Name = "<unknown>"
                             SequenceNumber = i
                         }
                     ))

            let state, zeroOfType =
                IlMachineState.cliTypeZeroOf
                    loggerFactory
                    baseClassTypes
                    assy
                    elementType
                    declaringTypeGenerics
                    None
                    state

            let contents = EvalStackValue.toCliTypeCoerced zeroOfType contents

            IlMachineState.setArrayValue arr contents index state
            |> IlMachineState.advanceProgramCounter thread
            |> Tuple.withRight WhatWeDid.Executed

        | Ldelem ->
            let assy =
                state.LoadedAssembly state.ThreadState.[thread].ActiveAssembly |> Option.get

            let currentMethod = state.ThreadState.[thread].MethodState.ExecutingMethod

            let declaringTypeGenerics =
                match currentMethod.DeclaringType.Generics with
                | [] -> None
                | x -> Some (ImmutableArray.CreateRange x)

            let state, assy, elementType =
                match metadataToken with
                | MetadataToken.TypeDefinition defn ->
                    state,
                    assy,
                    assy.TypeDefs.[defn]
                    |> TypeInfo.mapGeneric (fun _ i -> declaringTypeGenerics.Value.[i.SequenceNumber])
                | MetadataToken.TypeSpecification spec ->
                    IlMachineState.resolveTypeFromSpec
                        loggerFactory
                        baseClassTypes
                        spec
                        assy
                        declaringTypeGenerics
                        currentMethod.Generics
                        state
                | x -> failwith $"TODO: Ldelem element type resolution unimplemented for {x}"

            let index, state = IlMachineState.popEvalStack thread state

            let index =
                match index with
                | EvalStackValue.Int32 i -> i
                | _ -> failwith $"Expected int32 index in Stelem, but got: {index}"

            let arr, state = IlMachineState.popEvalStack thread state

            let arr =
                match arr with
                | EvalStackValue.ManagedPointer (ManagedPointerSource.Heap addr)
                | EvalStackValue.ObjectRef addr -> addr
                | _ -> failwith $"expected heap allocation for array, got {arr}"

            let toPush =
                match state.ManagedHeap.Arrays.TryGetValue arr with
                | false, _ -> failwith $"unexpectedly failed to find array allocation {arr} in Ldelem"
                | true, v ->
                    if 0 <= index && index < v.Elements.Length then
                        v.Elements.[index]
                    else
                        failwith "TODO: raise an out of bounds"

            failwith $"TODO: Ldelem {index} {arr} resulted in {toPush}"
            |> IlMachineState.advanceProgramCounter thread
            |> Tuple.withRight WhatWeDid.Executed
        | Initobj -> failwith "TODO: Initobj unimplemented"
        | Ldsflda ->

            // TODO: check whether we should throw FieldAccessException

            let field =
                match metadataToken with
                | MetadataToken.FieldDefinition fieldHandle ->
                    match activeAssy.Fields.TryGetValue fieldHandle with
                    | false, _ -> failwith "TODO: Ldsflda - throw MissingFieldException"
                    | true, field ->
                        field
                        |> FieldInfo.mapTypeGenerics (fun _ _ -> failwith "generics not allowed on FieldDefinition")
                | t -> failwith $"Unexpectedly asked to load a non-field: {t}"

            match IlMachineState.loadClass loggerFactory baseClassTypes field.DeclaringType thread state with
            | FirstLoadThis state -> state, WhatWeDid.SuspendedForClassInit
            | NothingToDo state ->

            if TypeDefn.isManaged field.Signature then
                match IlMachineState.getStatic field.DeclaringType field.Name state with
                | Some v ->
                    IlMachineState.pushToEvalStack v thread state
                    |> IlMachineState.advanceProgramCounter thread
                    |> Tuple.withRight WhatWeDid.Executed
                | None ->
                    let typeGenerics =
                        match field.DeclaringType.Generics with
                        | [] -> None
                        | l -> Some (ImmutableArray.CreateRange l)

                    // Field is not yet initialised
                    let state, zero =
                        IlMachineState.cliTypeZeroOf
                            loggerFactory
                            baseClassTypes
                            activeAssy
                            field.Signature
                            typeGenerics
                            None // field can't have its own generics
                            state

                    IlMachineState.setStatic field.DeclaringType field.Name zero state
                    |> IlMachineState.pushToEvalStack (CliType.ObjectRef None) thread
                    |> IlMachineState.advanceProgramCounter thread
                    |> Tuple.withRight WhatWeDid.Executed
            else
                failwith "TODO: Ldsflda - push unmanaged pointer"

        | Ldftn ->
            let logger = loggerFactory.CreateLogger "Ldftn"

            let method =
                match metadataToken with
                | MetadataToken.MethodDef handle -> activeAssy.Methods.[handle]
                | t -> failwith $"Unexpectedly asked to Ldftn a non-method: {t}"

            logger.LogDebug (
                "Pushed pointer to function {LdFtnAssembly}.{LdFtnType}.{LdFtnMethodName}",
                method.DeclaringType.Assembly.Name,
                method.DeclaringType.Name,
                method.Name
            )

            state
            |> IlMachineState.pushToEvalStack'
                (EvalStackValue.NativeInt (NativeIntSource.FunctionPointer method))
                thread
            |> IlMachineState.advanceProgramCounter thread
            |> Tuple.withRight WhatWeDid.Executed
        | Stobj -> failwith "TODO: Stobj unimplemented"
        | Constrained -> failwith "TODO: Constrained unimplemented"
        | Ldtoken ->
            let state =
                match metadataToken with
                | MetadataToken.FieldDefinition h ->
                    let ty = baseClassTypes.RuntimeFieldHandle
                    let field = ty.Fields |> List.exactlyOne
                    failwith ""
                | MetadataToken.MethodDef h ->
                    let ty = baseClassTypes.RuntimeMethodHandle
                    let field = ty.Fields |> List.exactlyOne
                    failwith ""
                | MetadataToken.TypeDefinition h ->
                    let ty = baseClassTypes.RuntimeTypeHandle
                    let field = ty.Fields |> List.exactlyOne

                    if field.Name <> "m_type" then
                        failwith $"unexpected field name ${field.Name} for BCL type RuntimeTypeHandle"

                    let currentMethod = state.ThreadState.[thread].MethodState

                    let methodGenerics =
                        currentMethod.Generics |> Option.defaultValue ImmutableArray.Empty

                    let typeGenerics = currentMethod.ExecutingMethod.DeclaringType.Generics

                    if not (methodGenerics.IsEmpty && typeGenerics.IsEmpty) then
                        failwith "TODO: generics"

                    let handle =
                        match IlMachineState.canonicaliseTypeDef (state.ActiveAssembly(thread).Name) h [] [] state with
                        | Error e -> failwith $"TODO: somehow need to load {e.FullName} first"
                        | Ok h -> h

                    let handle, state = IlMachineState.getOrAllocateType handle state
                    // Type of `field` is System.RuntimeType, which is an internal class type with a constructor
                    // whose only purpose is to throw.
                    let fields =
                        [
                            // for the GC, I think?
                            "m_keepalive", CliType.ObjectRef None
                            // TODO: this is actually a System.IntPtr https://github.com/dotnet/runtime/blob/ec11903827fc28847d775ba17e0cd1ff56cfbc2e/src/coreclr/nativeaot/Runtime.Base/src/System/Primitives.cs#L339
                            "m_cache", CliType.Numeric (CliNumericType.NativeInt 0L)
                            "m_handle", CliType.Numeric (CliNumericType.TypeHandlePtr handle)
                            "GenericParameterCountAny", CliType.Numeric (CliNumericType.Int32 -1)
                        ]

                    let alloc, state =
                        IlMachineState.allocateManagedObject baseClassTypes.RuntimeType fields state

                    IlMachineState.pushToEvalStack (CliType.ValueType [ CliType.ObjectRef (Some alloc) ]) thread state
                | _ -> failwith $"Unexpected metadata token %O{metadataToken} in LdToken"

            state
            |> IlMachineState.advanceProgramCounter thread
            |> Tuple.withRight WhatWeDid.Executed
        | Cpobj -> failwith "TODO: Cpobj unimplemented"
        | Ldobj -> failwith "TODO: Ldobj unimplemented"
        | Sizeof -> failwith "TODO: Sizeof unimplemented"
        | Calli -> failwith "TODO: Calli unimplemented"
        | Unbox -> failwith "TODO: Unbox unimplemented"
        | Ldvirtftn -> failwith "TODO: Ldvirtftn unimplemented"
        | Mkrefany -> failwith "TODO: Mkrefany unimplemented"
        | Refanyval -> failwith "TODO: Refanyval unimplemented"
        | Jmp -> failwith "TODO: Jmp unimplemented"<|MERGE_RESOLUTION|>--- conflicted
+++ resolved
@@ -461,14 +461,8 @@
                     match source with
                     | ManagedPointerSource.Null -> failwith "TODO: raise NullReferenceException"
                     | ManagedPointerSource.LocalVariable (sourceThread, methodFrame, whichVar) ->
-<<<<<<< HEAD
                         state
                         |> IlMachineState.setLocalVariable sourceThread methodFrame whichVar valueToStore
-=======
-                        let threadState = state.ThreadState.[sourceThread]
-                        let methodState = threadState.MethodStates.[methodFrame]
-                        failwith "TODO"
->>>>>>> c747d6eb
                     | ManagedPointerSource.Argument (sourceThread, methodFrame, whichVar) -> failwith "todo"
                     | ManagedPointerSource.Heap addr ->
                         match state.ManagedHeap.NonArrayObjects.TryGetValue addr with
