namespace WoofWare.PawPrint

open System.Collections.Immutable
open System.Reflection
open System.Reflection.Metadata
open Microsoft.Extensions.Logging

[<RequireQualifiedAccess>]
module internal UnaryMetadataIlOp =
    let execute
        (loggerFactory : ILoggerFactory)
        (baseClassTypes : BaseClassTypes<DumpedAssembly>)
        (op : UnaryMetadataTokenIlOp)
        (metadataToken : MetadataToken)
        (state : IlMachineState)
        (thread : ThreadId)
        : IlMachineState * WhatWeDid
        =
        let logger = loggerFactory.CreateLogger (op.ToString ())

        let activeAssy = state.ActiveAssembly thread
        let currentMethod = state.ThreadState.[thread].MethodState.ExecutingMethod

        match op with
        | Call ->
            let state, methodToCall, methodGenerics, typeArgsFromMetadata =
                match metadataToken with
                | MetadataToken.MethodSpecification h ->
                    let spec = activeAssy.MethodSpecs.[h]

                    let state, methodGenerics =
                        ((state, []), spec.Signature)
                        ||> Seq.fold (fun (state, acc) typeDefn ->
                            let state, concreteType =
                                IlMachineState.concretizeType
                                    baseClassTypes
                                    state
                                    (state.ActiveAssembly thread).Name
                                    currentMethod.DeclaringType.Generics
                                    currentMethod.Generics
                                    typeDefn

                            state, concreteType :: acc
                        )

                    let methodGenerics = List.rev methodGenerics |> ImmutableArray.CreateRange

                    match spec.Method with
                    | MetadataToken.MethodDef token ->
                        let method =
                            activeAssy.Methods.[token]
                            |> MethodInfo.mapTypeGenerics (fun (par, _) ->
                                TypeDefn.GenericTypeParameter par.SequenceNumber
                            )

                        state, method, Some spec.Signature, None
                    | MetadataToken.MemberReference ref ->
                        let state, _, method, extractedTypeArgs =
                            IlMachineState.resolveMember
                                loggerFactory
                                baseClassTypes
                                thread
                                (state.ActiveAssembly thread)
                                methodGenerics
                                ref
                                state

                        match method with
                        | Choice2Of2 _field -> failwith "tried to Call a field"
                        | Choice1Of2 method -> state, method, Some spec.Signature, Some extractedTypeArgs
                    | k -> failwith $"Unrecognised kind: %O{k}"
                | MetadataToken.MemberReference h ->
                    let state, _, method, extractedTypeArgs =
                        IlMachineState.resolveMember
                            loggerFactory
                            baseClassTypes
                            thread
                            (state.ActiveAssembly thread)
                            currentMethod.DeclaringType.Generics
                            h
                            state

                    match method with
                    | Choice2Of2 _field -> failwith "tried to Call a field"
                    | Choice1Of2 method -> state, method, None, Some extractedTypeArgs

                | MetadataToken.MethodDef defn ->
                    match activeAssy.Methods.TryGetValue defn with
                    | true, method ->
                        let method = method |> MethodInfo.mapTypeGenerics (fun _ -> failwith "not generic")
                        state, method, None, None
                    | false, _ -> failwith $"could not find method in {activeAssy.Name}"
                | k -> failwith $"Unrecognised kind: %O{k}"

            let state, concretizedMethod, declaringTypeHandle =
                IlMachineState.concretizeMethodForExecution
                    loggerFactory
                    baseClassTypes
                    thread
                    methodToCall
                    methodGenerics
                    typeArgsFromMetadata
                    state

            match IlMachineStateExecution.loadClass loggerFactory baseClassTypes declaringTypeHandle thread state with
            | NothingToDo state ->
                let state, _ =
                    state.WithThreadSwitchedToAssembly methodToCall.DeclaringType.Assembly thread

                let threadState = state.ThreadState.[thread]

                IlMachineStateExecution.callMethod
                    loggerFactory
                    baseClassTypes
                    None
                    None
                    false
                    false
                    true
                    concretizedMethod.Generics
                    concretizedMethod
                    thread
                    threadState
                    state,
                WhatWeDid.Executed
            | FirstLoadThis state -> state, WhatWeDid.SuspendedForClassInit

        | Callvirt ->

            // TODO: this is presumably super incomplete
            let state, methodToCall, methodGenerics, typeArgsFromMetadata =
                match metadataToken with
                | MetadataToken.MethodSpecification h ->
                    let spec = activeAssy.MethodSpecs.[h]

                    let state, methodGenerics =
                        ((state, []), spec.Signature)
                        ||> Seq.fold (fun (state, acc) typeDefn ->
                            let state, concreteType =
                                IlMachineState.concretizeType
                                    baseClassTypes
                                    state
                                    (state.ActiveAssembly thread).Name
                                    currentMethod.DeclaringType.Generics
                                    ImmutableArray.Empty
                                    typeDefn

                            state, concreteType :: acc
                        )

                    let methodGenerics = List.rev methodGenerics |> ImmutableArray.CreateRange

                    match spec.Method with
                    | MetadataToken.MethodDef token ->
                        let method =
                            activeAssy.Methods.[token]
                            |> MethodInfo.mapTypeGenerics (fun (p, _) -> spec.Signature.[p.SequenceNumber])

                        state, method, Some spec.Signature, None
                    | MetadataToken.MemberReference ref ->
                        let state, _, method, extractedTypeArgs =
                            IlMachineState.resolveMember
                                loggerFactory
                                baseClassTypes
                                thread
                                (state.ActiveAssembly thread)
                                methodGenerics
                                ref
                                state

                        match method with
                        | Choice2Of2 _field -> failwith "tried to Callvirt a field"
                        | Choice1Of2 method -> state, method, Some spec.Signature, Some extractedTypeArgs
                    | k -> failwith $"Unrecognised kind: %O{k}"
                | MetadataToken.MemberReference h ->
                    let state, _, method, extractedTypeArgs =
                        IlMachineState.resolveMember
                            loggerFactory
                            baseClassTypes
                            thread
                            (state.ActiveAssembly thread)
                            ImmutableArray.Empty
                            h
                            state

                    match method with
                    | Choice2Of2 _field -> failwith "tried to Callvirt a field"
                    | Choice1Of2 method -> state, method, None, Some extractedTypeArgs

                | MetadataToken.MethodDef defn ->
                    match activeAssy.Methods.TryGetValue defn with
                    | true, method ->
                        let method = method |> MethodInfo.mapTypeGenerics (fun _ -> failwith "not generic")
                        state, method, None, None
                    | false, _ -> failwith $"could not find method in {activeAssy.Name}"
                | k -> failwith $"Unrecognised kind: %O{k}"

            // TODO: this is pretty inefficient, we're concretising here and then immediately after in callMethodInActiveAssembly
            let state, concretizedMethod, declaringTypeHandle =
                IlMachineState.concretizeMethodForExecution
                    loggerFactory
                    baseClassTypes
                    thread
                    methodToCall
                    methodGenerics
                    typeArgsFromMetadata
                    state

            match IlMachineStateExecution.loadClass loggerFactory baseClassTypes declaringTypeHandle thread state with
            | FirstLoadThis state -> state, WhatWeDid.SuspendedForClassInit
            | NothingToDo state ->

            state.WithThreadSwitchedToAssembly methodToCall.DeclaringType.Assembly thread
            |> fst
            |> IlMachineStateExecution.callMethodInActiveAssembly
                loggerFactory
                baseClassTypes
                thread
                true
                true
                methodGenerics
                methodToCall
                None
                typeArgsFromMetadata

        | Castclass -> failwith "TODO: Castclass unimplemented"
        | Newobj ->
            let state, assy, ctor, typeArgsFromMetadata =
                match metadataToken with
                | MethodDef md ->
                    let method = activeAssy.Methods.[md]

                    state,
                    activeAssy.Name,
                    MethodInfo.mapTypeGenerics (fun _ -> failwith "non-generic method") method,
                    None
                | MemberReference mr ->
                    let state, name, method, extractedTypeArgs =
                        IlMachineState.resolveMember
                            loggerFactory
                            baseClassTypes
                            thread
                            (state.ActiveAssembly thread)
                            ImmutableArray.Empty
                            mr
                            state

                    match method with
                    | Choice1Of2 mr -> state, name, mr, Some extractedTypeArgs
                    | Choice2Of2 _field -> failwith "unexpectedly NewObj found a constructor which is a field"
                | x -> failwith $"Unexpected metadata token for constructor: %O{x}"

            let state, concretizedCtor, declaringTypeHandle =
                IlMachineState.concretizeMethodForExecution
                    loggerFactory
                    baseClassTypes
                    thread
                    ctor
                    None
                    typeArgsFromMetadata
                    state

            let state, init =
                IlMachineStateExecution.ensureTypeInitialised
                    loggerFactory
                    baseClassTypes
                    thread
                    declaringTypeHandle
                    state

            match init with
            | WhatWeDid.BlockedOnClassInit state -> failwith "TODO: another thread is running the initialiser"
            | WhatWeDid.SuspendedForClassInit -> state, SuspendedForClassInit
            | WhatWeDid.Executed ->

            let ctorAssembly = state.LoadedAssembly ctor.DeclaringType.Assembly |> Option.get
            let ctorType = ctorAssembly.TypeDefs.[ctor.DeclaringType.Definition.Get]

            do
                logger.LogDebug (
                    "Creating object of type {ConstructorAssembly}.{ConstructorType}",
                    ctorAssembly.Name.Name,
                    ctorType.Name
                )

            let typeGenerics = concretizedCtor.DeclaringType.Generics

            let state, fieldZeros =
                // Only include instance fields when constructing objects
                let instanceFields =
                    ctorType.Fields
                    |> List.filter (fun field -> not (field.Attributes.HasFlag FieldAttributes.Static))

                ((state, []), instanceFields)
                ||> List.fold (fun (state, zeros) field ->
                    // TODO: generics
                    let state, zero =
                        IlMachineState.cliTypeZeroOf
                            loggerFactory
                            baseClassTypes
                            ctorAssembly
                            field.Signature
                            typeGenerics
                            ImmutableArray.Empty
                            state

                    let field =
                        {
                            Name = field.Name
                            Contents = zero
                            Offset = field.Offset
                        }

                    state, field :: zeros
                )

            let fields = List.rev fieldZeros

            // Note: this is a bit unorthodox for value types, which *aren't* heap-allocated.
            // We'll perform their construction on the heap, though, to keep the interface
            // of Newobj uniform.
            // On completion of the constructor, we'll copy the value back off the heap,
            // and put it on the eval stack directly.
            let allocatedAddr, state =
                let ty =
                    (concretizedCtor.DeclaringType.Assembly,
                     concretizedCtor.DeclaringType.Namespace,
                     concretizedCtor.DeclaringType.Name,
                     concretizedCtor.DeclaringType.Generics)
                    |> AllConcreteTypes.findExistingConcreteType state.ConcreteTypes
                    |> Option.get

                IlMachineState.allocateManagedObject ty fields state

            let state =
                state
                |> IlMachineState.pushToEvalStack'
                    (EvalStackValue.ManagedPointer (ManagedPointerSource.Heap allocatedAddr))
                    thread

            let state, whatWeDid =
                state.WithThreadSwitchedToAssembly assy thread
                |> fst
                |> IlMachineStateExecution.callMethodInActiveAssembly
                    loggerFactory
                    baseClassTypes
                    thread
                    false
                    true
                    None
                    ctor
                    (Some allocatedAddr)
                    typeArgsFromMetadata

            match whatWeDid with
            | SuspendedForClassInit -> failwith "unexpectedly suspended while initialising constructor"
            | BlockedOnClassInit threadBlockingUs ->
                failwith "TODO: Newobj blocked on class init synchronization unimplemented"
            | Executed -> ()

            state, WhatWeDid.Executed
        | Newarr ->
            let currentState = state.ThreadState.[thread]
            let popped, methodState = MethodState.popFromStack currentState.MethodState

            let currentState =
                { currentState with
                    MethodStates = currentState.MethodStates.SetItem (currentState.ActiveMethodState, methodState)
                }

            let len =
                match popped with
                | EvalStackValue.Int32 v -> v
                | popped -> failwith $"unexpectedly popped value %O{popped} to serve as array len"

            let typeGenerics = currentMethod.DeclaringType.Generics

            let state, elementType, assy =
                match metadataToken with
                | MetadataToken.TypeDefinition defn ->
                    let state, resolved =
                        IlMachineState.lookupTypeDefn baseClassTypes state activeAssy defn

                    state, resolved, activeAssy
                | MetadataToken.TypeSpecification spec -> state, activeAssy.TypeSpecs.[spec].Signature, activeAssy
                | MetadataToken.TypeReference ref ->
                    IlMachineState.lookupTypeRef
                        loggerFactory
                        baseClassTypes
                        state
                        activeAssy
                        currentMethod.DeclaringType.Generics
                        ref
                | x -> failwith $"TODO: Newarr element type resolution unimplemented for {x}"

            let state, zeroOfType =
                IlMachineState.cliTypeZeroOf
                    loggerFactory
                    baseClassTypes
                    assy
                    elementType
                    typeGenerics
                    methodState.Generics
                    state

            let alloc, state = IlMachineState.allocateArray (fun () -> zeroOfType) len state

            let state =
                { state with
                    ThreadState = state.ThreadState |> Map.add thread currentState
                }
                |> IlMachineState.pushToEvalStack (CliType.ObjectRef (Some alloc)) thread
                |> IlMachineState.advanceProgramCounter thread

            state, WhatWeDid.Executed
        | Box -> failwith "TODO: Box unimplemented"
        | Ldelema ->
            let index, state = IlMachineState.popEvalStack thread state
            let arr, state = IlMachineState.popEvalStack thread state

            let index =
                match index with
                | EvalStackValue.Int32 i -> i
                | _ -> failwith $"TODO: {index}"

            let arrAddr =
                match arr with
                | EvalStackValue.ManagedPointer (ManagedPointerSource.Heap addr)
                | EvalStackValue.ObjectRef addr -> addr
                | EvalStackValue.ManagedPointer ManagedPointerSource.Null -> failwith "TODO: throw NRE"
                | _ -> failwith $"Invalid array: %O{arr}"

            // TODO: throw ArrayTypeMismatchException if incorrect types

            let arr = state.ManagedHeap.Arrays.[arrAddr]

            if index < 0 || index >= arr.Length then
                failwith "TODO: throw IndexOutOfRangeException"

            let result =
                ManagedPointerSource.ArrayIndex (arrAddr, index)
                |> EvalStackValue.ManagedPointer

            let state =
                IlMachineState.pushToEvalStack' result thread state
                |> IlMachineState.advanceProgramCounter thread

            state, WhatWeDid.Executed
        | Isinst ->
            let actualObj, state = IlMachineState.popEvalStack thread state

            let state, targetType =
                match metadataToken with
                | MetadataToken.TypeDefinition td ->
                    let activeAssy = state.ActiveAssembly thread
                    let ty = activeAssy.TypeDefs.[td]

                    let baseTy =
                        DumpedAssembly.resolveBaseType
                            baseClassTypes
                            state._LoadedAssemblies
                            activeAssy.Name
                            ty.BaseType

                    let sigType =
                        match baseTy with
                        | ResolvedBaseType.Enum
                        | ResolvedBaseType.ValueType -> SignatureTypeKind.ValueType
                        | ResolvedBaseType.Object -> SignatureTypeKind.Class
                        | ResolvedBaseType.Delegate -> SignatureTypeKind.Class

                    state,
                    TypeDefn.FromDefinition (ComparableTypeDefinitionHandle.Make td, activeAssy.Name.FullName, sigType)
                | MetadataToken.TypeSpecification handle ->
                    state, state.ActiveAssembly(thread).TypeSpecs.[handle].Signature
                | MetadataToken.TypeReference handle ->
                    let state, assy, resol =
                        IlMachineState.resolveTypeFromRef
                            loggerFactory
                            activeAssy
                            (state.ActiveAssembly(thread).TypeRefs.[handle])
                            ImmutableArray.Empty
                            state

                    let baseTy =
                        DumpedAssembly.resolveBaseType baseClassTypes state._LoadedAssemblies assy.Name resol.BaseType

                    let sigType =
                        match baseTy with
                        | ResolvedBaseType.Enum
                        | ResolvedBaseType.ValueType -> SignatureTypeKind.ValueType
                        | ResolvedBaseType.Object -> SignatureTypeKind.Class
                        | ResolvedBaseType.Delegate -> SignatureTypeKind.Class

                    state,
                    TypeDefn.FromDefinition (
                        ComparableTypeDefinitionHandle.Make resol.TypeDefHandle,
                        assy.Name.FullName,
                        sigType
                    )
                | m -> failwith $"unexpected metadata token {m} in IsInst"

            let state, targetConcreteType =
                IlMachineState.concretizeType
                    baseClassTypes
                    state
                    activeAssy.Name
                    currentMethod.DeclaringType.Generics
                    currentMethod.Generics
                    targetType

            let returnObj =
                match actualObj with
                | EvalStackValue.ManagedPointer ManagedPointerSource.Null ->
                    // null IsInstance check always succeeds and results in a null reference
                    EvalStackValue.ManagedPointer ManagedPointerSource.Null
                | EvalStackValue.ManagedPointer (ManagedPointerSource.LocalVariable _) -> failwith "TODO"
                | EvalStackValue.ManagedPointer (ManagedPointerSource.Heap addr) ->
                    match state.ManagedHeap.NonArrayObjects.TryGetValue addr with
                    | true, v ->
                        if v.ConcreteType = targetConcreteType then
                            actualObj
                        else
                            failwith $"TODO: is {v.ConcreteType} an instance of {targetType} ({targetConcreteType})"
                    | false, _ ->

                    match state.ManagedHeap.Arrays.TryGetValue addr with
                    | true, v -> failwith "TODO"
                    | false, _ -> failwith $"could not find managed object with address {addr}"
                | esv -> failwith $"TODO: {esv}"

            let state =
                state
                |> IlMachineState.pushToEvalStack' returnObj thread
                |> IlMachineState.advanceProgramCounter thread

            state, WhatWeDid.Executed
        | Stfld ->
            let state, field =
                match metadataToken with
                | MetadataToken.FieldDefinition f ->
                    let field =
                        activeAssy.Fields.[f]
                        |> FieldInfo.mapTypeGenerics (fun _ -> failwith "no generics allowed in FieldDefinition")

                    state, field
                | MetadataToken.MemberReference mr ->
                    let state, _, field, _ =
                        IlMachineState.resolveMember
                            loggerFactory
                            baseClassTypes
                            thread
                            activeAssy
                            ImmutableArray.Empty
                            mr
                            state

                    match field with
                    | Choice1Of2 _method -> failwith "member reference was unexpectedly a method"
                    | Choice2Of2 field -> state, field
                | t -> failwith $"Unexpectedly asked to store to a non-field: {t}"

            do
                logger.LogInformation (
                    "Storing in object field {FieldAssembly}.{FieldDeclaringType}.{FieldName} (type {FieldType})",
                    field.DeclaringType.Assembly.Name,
                    field.Name,
                    field.Name,
                    field.Signature
                )

            let valueToStore, state = IlMachineState.popEvalStack thread state
            let currentObj, state = IlMachineState.popEvalStack thread state

            let state, declaringTypeHandle, typeGenerics =
                IlMachineState.concretizeFieldForExecution loggerFactory baseClassTypes thread field state

            let state, zero =
                IlMachineState.cliTypeZeroOf
                    loggerFactory
                    baseClassTypes
                    (state.ActiveAssembly thread)
                    field.Signature
                    typeGenerics
                    ImmutableArray.Empty // field can't have its own generics
                    state

            let valueToStore = EvalStackValue.toCliTypeCoerced zero valueToStore

            if field.Attributes.HasFlag FieldAttributes.Static then
                let state =
                    IlMachineState.setStatic declaringTypeHandle field.Name valueToStore state

                state, WhatWeDid.Executed
            else

            let state =
                match currentObj with
                | EvalStackValue.Int32 _ -> failwith "unexpectedly setting field on an int"
                | EvalStackValue.Int64 _ -> failwith "unexpectedly setting field on an int64"
                | EvalStackValue.NativeInt _ -> failwith "unexpectedly setting field on a nativeint"
                | EvalStackValue.Float _ -> failwith "unexpectedly setting field on a float"
                | EvalStackValue.ObjectRef addr
                | EvalStackValue.ManagedPointer (ManagedPointerSource.Heap addr) ->
                    match state.ManagedHeap.NonArrayObjects.TryGetValue addr with
                    | false, _ -> failwith $"todo: array {addr}"
                    | true, v ->
                        let v =
                            { v with
                                Fields =
                                    v.Fields
                                    |> List.replaceWhere (fun f ->
                                        if f.Name = field.Name then
                                            { f with
                                                Contents = valueToStore
                                            }
                                            |> Some
                                        else
                                            None
                                    )
                            }

                        let heap =
                            { state.ManagedHeap with
                                NonArrayObjects = state.ManagedHeap.NonArrayObjects |> Map.add addr v
                            }

                        { state with
                            ManagedHeap = heap
                        }
                | EvalStackValue.ManagedPointer ManagedPointerSource.Null ->
                    failwith "TODO: raise NullReferenceException"
                | EvalStackValue.ManagedPointer (ManagedPointerSource.LocalVariable (sourceThread, methodFrame, whichVar)) ->
                    let newValue =
                        IlMachineState.getLocalVariable sourceThread methodFrame whichVar state
                        |> CliType.withFieldSet field.Name valueToStore

                    state
                    |> IlMachineState.setLocalVariable sourceThread methodFrame whichVar newValue
                | EvalStackValue.ManagedPointer (ManagedPointerSource.Argument (sourceThread, methodFrame, whichVar)) ->
                    failwith "todo"
                | EvalStackValue.ManagedPointer (ManagedPointerSource.ArrayIndex (arr, index)) ->
                    let newValue =
                        IlMachineState.getArrayValue arr index state
                        |> CliType.withFieldSet field.Name valueToStore

                    state |> IlMachineState.setArrayValue arr newValue index
                | EvalStackValue.ManagedPointer (ManagedPointerSource.Field (managedPointerSource, fieldName)) ->
                    failwith "todo"
                | EvalStackValue.UserDefinedValueType _ -> failwith "todo"

            state
            |> IlMachineState.advanceProgramCounter thread
            |> Tuple.withRight WhatWeDid.Executed

        | Stsfld ->
            let state, field =
                match metadataToken with
                | MetadataToken.FieldDefinition fieldHandle ->
                    match activeAssy.Fields.TryGetValue fieldHandle with
                    | false, _ -> failwith "TODO: Stsfld - throw MissingFieldException"
                    | true, field ->
                        let field =
                            field
                            |> FieldInfo.mapTypeGenerics (fun _ -> failwith "no generics allowed in FieldDefinition")

                        state, field
                | MetadataToken.MemberReference mr ->
                    let state, _, method, _ =
                        IlMachineState.resolveMember
                            loggerFactory
                            baseClassTypes
                            thread
                            (state.ActiveAssembly thread)
                            ImmutableArray.Empty
                            mr
                            state

                    match method with
                    | Choice1Of2 methodInfo ->
                        failwith $"unexpectedly asked to store to a non-field method: {methodInfo.Name}"
                    | Choice2Of2 fieldInfo -> state, fieldInfo
                | t -> failwith $"Unexpectedly asked to store to a non-field: {t}"

            do
                let declaring =
                    state.ActiveAssembly(thread).TypeDefs.[field.DeclaringType.Definition.Get]

                logger.LogInformation (
                    "Storing in static field {FieldAssembly}.{FieldDeclaringType}.{FieldName} (type {FieldType})",
                    field.DeclaringType.Assembly.Name,
                    declaring.Name,
                    field.Name,
                    field.Signature
                )

            let state, declaringTypeHandle, typeGenerics =
                IlMachineState.concretizeFieldForExecution loggerFactory baseClassTypes thread field state

            match IlMachineStateExecution.loadClass loggerFactory baseClassTypes declaringTypeHandle thread state with
            | FirstLoadThis state -> state, WhatWeDid.SuspendedForClassInit
            | NothingToDo state ->

            let popped, state = IlMachineState.popEvalStack thread state

            let state, zero =
                IlMachineState.cliTypeZeroOf
                    loggerFactory
                    baseClassTypes
                    activeAssy
                    field.Signature
                    typeGenerics
                    ImmutableArray.Empty // field can't have its own generics
                    state

            let toStore = EvalStackValue.toCliTypeCoerced zero popped

            let state =
                IlMachineState.setStatic declaringTypeHandle field.Name toStore state
                |> IlMachineState.advanceProgramCounter thread

            state, WhatWeDid.Executed

        | Ldfld ->
            let state, field =
                match metadataToken with
                | MetadataToken.FieldDefinition f ->
                    let field =
                        activeAssy.Fields.[f]
                        |> FieldInfo.mapTypeGenerics (fun _ -> failwith "no generics allowed on FieldDefinition")

                    state, field
                | MetadataToken.MemberReference mr ->
                    let state, assyName, field, _ =
                        IlMachineState.resolveMember
                            loggerFactory
                            baseClassTypes
                            thread
                            activeAssy
                            ImmutableArray.Empty
                            mr
                            state

                    match field with
                    | Choice1Of2 _method -> failwith "member reference was unexpectedly a method"
                    | Choice2Of2 field -> state, field
                | t -> failwith $"Unexpectedly asked to load from a non-field: {t}"

            do
                let declaring = activeAssy.TypeDefs.[field.DeclaringType.Definition.Get]

                logger.LogInformation (
                    "Loading object field {FieldAssembly}.{FieldDeclaringType}.{FieldName} (type {FieldType})",
                    field.DeclaringType.Assembly.Name,
                    declaring.Name,
                    field.Name,
                    field.Signature
                )

            let currentObj, state = IlMachineState.popEvalStack thread state

            let state, declaringTypeHandle, typeGenerics =
                IlMachineState.concretizeFieldForExecution loggerFactory baseClassTypes thread field state

            if field.Attributes.HasFlag FieldAttributes.Static then
                let declaringTypeHandle, state =
                    IlMachineState.concretizeFieldDeclaringType loggerFactory baseClassTypes field.DeclaringType state

                let state, staticField =
                    match IlMachineState.getStatic declaringTypeHandle field.Name state with
                    | Some v -> state, v
                    | None ->
                        let state, zero =
                            IlMachineState.cliTypeZeroOf
                                loggerFactory
                                baseClassTypes
                                (state.LoadedAssembly(field.DeclaringType.Assembly).Value)
                                field.Signature
                                typeGenerics
                                ImmutableArray.Empty // field can't have its own generics
                                state

                        let state = IlMachineState.setStatic declaringTypeHandle field.Name zero state
                        state, zero

                let state = state |> IlMachineState.pushToEvalStack staticField thread
                state, WhatWeDid.Executed
            else

            let state =
                match currentObj with
                | EvalStackValue.Int32 i -> failwith "todo: int32"
                | EvalStackValue.Int64 int64 -> failwith "todo: int64"
                | EvalStackValue.NativeInt nativeIntSource -> failwith $"todo: nativeint {nativeIntSource}"
                | EvalStackValue.Float f -> failwith "todo: float"
                | EvalStackValue.ManagedPointer (ManagedPointerSource.LocalVariable (sourceThread, methodFrame, whichVar)) ->
                    let currentValue =
                        state.ThreadState.[sourceThread].MethodStates.[methodFrame].LocalVariables
                            .[int<uint16> whichVar]
                        |> CliType.getField field.Name

                    IlMachineState.pushToEvalStack currentValue thread state
                | EvalStackValue.ManagedPointer (ManagedPointerSource.Argument (sourceThread, methodFrame, whichVar)) ->
                    let currentValue =
                        state.ThreadState.[sourceThread].MethodStates.[methodFrame].Arguments.[int<uint16> whichVar]
                        |> CliType.getField field.Name

                    IlMachineState.pushToEvalStack currentValue thread state
                | EvalStackValue.ObjectRef managedHeapAddress
                | EvalStackValue.ManagedPointer (ManagedPointerSource.Heap managedHeapAddress) ->
                    match state.ManagedHeap.NonArrayObjects.TryGetValue managedHeapAddress with
                    | false, _ -> failwith $"todo: array {managedHeapAddress}"
                    | true, v ->
                        IlMachineState.pushToEvalStack
                            (v.Fields |> List.find (fun f -> field.Name = f.Name) |> _.Contents)
                            thread
                            state
                | EvalStackValue.ManagedPointer (ManagedPointerSource.ArrayIndex (arr, index)) ->
                    let currentValue =
                        state |> IlMachineState.getArrayValue arr index |> CliType.getField field.Name

                    IlMachineState.pushToEvalStack currentValue thread state
                | EvalStackValue.ManagedPointer ManagedPointerSource.Null ->
                    failwith "TODO: raise NullReferenceException"
                | EvalStackValue.ManagedPointer (ManagedPointerSource.Field _) ->
                    failwith "TODO: get a field on a field ptr"
                | EvalStackValue.UserDefinedValueType vt ->
                    let result = vt |> EvalStackValueUserType.DereferenceField field.Name

                    IlMachineState.pushToEvalStack' result thread state

            state
            |> IlMachineState.advanceProgramCounter thread
            |> Tuple.withRight WhatWeDid.Executed

        | Ldflda ->
            let state, field =
                match metadataToken with
                | MetadataToken.FieldDefinition f ->
                    let field = activeAssy.Fields.[f]
                    // Map the field to have TypeDefn type parameters
                    let mappedField =
                        field |> FieldInfo.mapTypeGenerics (fun i _ -> TypeDefn.GenericTypeParameter i)

                    state, mappedField
                | MetadataToken.MemberReference m ->
                    let state, _, resolved, _ =
                        IlMachineState.resolveMember
                            loggerFactory
                            baseClassTypes
                            thread
                            activeAssy
                            ImmutableArray.Empty
                            m
                            state

                    match resolved with
                    | Choice2Of2 field -> state, field
                    | Choice1Of2 _ -> failwith "Expected field in Ldflda but got method"
                | _ -> failwith $"Unexpected in Ldflda: {metadataToken}"

            let source, state = IlMachineState.popEvalStack thread state

            // Ldflda needs to return a pointer to the field within the object/struct
            let toPush =
                match source with
                | EvalStackValue.ObjectRef heapAddr ->
                    // For object references, we need to create a pointer to the field
                    // TODO: The current ManagedPointerSource doesn't have a case for field pointers
                    // We're using Heap pointer for now, but this doesn't capture the field offset
                    // This will need to be enhanced to support field-specific pointers
                    ManagedPointerSource.Heap heapAddr |> EvalStackValue.ManagedPointer
                | EvalStackValue.ManagedPointer ptr ->
                    // If we already have a managed pointer, we need to handle field access
                    // through that pointer. For now, return the same pointer type
                    // TODO: This needs to track the field offset within the pointed-to object
                    match ptr with
                    | ManagedPointerSource.Null -> failwith "TODO: NullReferenceException in Ldflda"
                    | _ -> ptr |> EvalStackValue.ManagedPointer
                | EvalStackValue.NativeInt (NativeIntSource.ManagedPointer ptr) ->
                    // Unmanaged pointer input produces unmanaged pointer output
                    // TODO: This also needs field offset tracking
                    match ptr with
                    | ManagedPointerSource.Null -> failwith "TODO: NullReferenceException in Ldflda"
                    | _ -> ptr |> NativeIntSource.ManagedPointer |> EvalStackValue.NativeInt
                | EvalStackValue.NativeInt (NativeIntSource.Verbatim _) ->
                    // Native int that's not from a managed pointer
                    // This represents an unmanaged pointer scenario
                    failwith "TODO: Ldflda with unmanaged pointer - not allowed in verifiable code"
                | EvalStackValue.UserDefinedValueType vt ->
                    // For value types on the stack, we need to store them somewhere
                    // and return a pointer to the field
                    // This is complex because we need to materialize the value type
                    failwith "TODO: Ldflda on value type - need to allocate temporary storage and create field pointer"
                | _ -> failwith $"unexpected Ldflda source: {source}"

            state
            |> IlMachineState.pushToEvalStack' toPush thread
            |> IlMachineState.advanceProgramCounter thread
            |> Tuple.withRight WhatWeDid.Executed
        | Ldsfld ->
            let state, field =
                match metadataToken with
                | MetadataToken.FieldDefinition fieldHandle ->
                    match activeAssy.Fields.TryGetValue fieldHandle with
                    | false, _ -> failwith "TODO: Ldsfld - throw MissingFieldException"
                    | true, field ->
                        let field =
                            field
                            |> FieldInfo.mapTypeGenerics (fun _ -> failwith "generics not allowed in FieldDefinition")

                        state, field
                | MetadataToken.MemberReference mr ->
                    let state, _, field, _ =
                        IlMachineState.resolveMember
                            loggerFactory
                            baseClassTypes
                            thread
                            activeAssy
                            ImmutableArray.Empty
                            mr
                            state

                    match field with
                    | Choice1Of2 _method -> failwith "member reference was unexpectedly a method"
                    | Choice2Of2 field -> state, field
                | t -> failwith $"Unexpectedly asked to load from a non-field: {t}"

            do
                let declaring =
                    state.LoadedAssembly field.DeclaringType.Assembly
                    |> Option.get
                    |> fun a -> a.TypeDefs.[field.DeclaringType.Definition.Get]

                logger.LogInformation (
                    "Loading from static field {FieldAssembly}.{FieldDeclaringType}.{FieldName} (type {FieldType})",
                    field.DeclaringType.Assembly.Name,
                    declaring.Name,
                    field.Name,
                    field.Signature
                )

            let state, declaringTypeHandle, typeGenerics =
                IlMachineState.concretizeFieldForExecution loggerFactory baseClassTypes thread field state

            match IlMachineStateExecution.loadClass loggerFactory baseClassTypes declaringTypeHandle thread state with
            | FirstLoadThis state -> state, WhatWeDid.SuspendedForClassInit
            | NothingToDo state ->

            let fieldValue, state =
                match IlMachineState.getStatic declaringTypeHandle field.Name state with
                | None ->
                    let state, newVal =
                        IlMachineState.cliTypeZeroOf
                            loggerFactory
                            baseClassTypes
                            activeAssy
                            field.Signature
                            typeGenerics
                            ImmutableArray.Empty // field can't have its own generics
                            state

                    newVal, IlMachineState.setStatic declaringTypeHandle field.Name newVal state
                | Some v -> v, state

            do
                let declaring =
                    state
                        .LoadedAssembly(field.DeclaringType.Assembly)
                        .Value.TypeDefs.[field.DeclaringType.Definition.Get]

                logger.LogInformation (
                    "Loaded from static field {FieldAssembly}.{FieldDeclaringType}.{FieldName} (type {FieldType}), value {LoadedValue}",
                    field.DeclaringType.Assembly.Name,
                    declaring.Name,
                    field.Name,
                    field.Signature,
                    fieldValue
                )

            let state =
                IlMachineState.pushToEvalStack fieldValue thread state
                |> IlMachineState.advanceProgramCounter thread

            state, WhatWeDid.Executed

        | Unbox_Any -> failwith "TODO: Unbox_Any unimplemented"
        | Stelem ->
            let declaringTypeGenerics = currentMethod.DeclaringType.Generics

            let state, assy, elementType =
                match metadataToken with
                | MetadataToken.TypeDefinition defn ->
                    state,
                    activeAssy,
                    activeAssy.TypeDefs.[defn]
                    |> TypeInfo.mapGeneric (fun (p, _) -> TypeDefn.GenericTypeParameter p.SequenceNumber)
                | MetadataToken.TypeSpecification spec ->
                    let state, assy, ty =
                        IlMachineState.resolveTypeFromSpecConcrete
                            loggerFactory
                            baseClassTypes
                            spec
                            activeAssy
                            declaringTypeGenerics
                            currentMethod.Generics
                            state

                    state, assy, ty
                | x -> failwith $"TODO: Stelem element type resolution unimplemented for {x}"

            let contents, state = IlMachineState.popEvalStack thread state
            let index, state = IlMachineState.popEvalStack thread state

            let index =
                match index with
                | EvalStackValue.Int32 i -> i
                | _ -> failwith $"Expected int32 index in Stelem, but got: {index}"

            let arr, state = IlMachineState.popEvalStack thread state

            let arr =
                match arr with
                | EvalStackValue.ManagedPointer (ManagedPointerSource.Heap addr)
                | EvalStackValue.ObjectRef addr -> addr
                | _ -> failwith $"expected heap allocation for array, got {arr}"

            let elementType =
                TypeInfo.toTypeDefn
                    baseClassTypes
                    _.Name
                    (fun x y -> x.TypeDefs.[y])
                    (fun x y -> x.TypeRefs.[y] |> failwithf "%+A")
                    elementType

            let state, zeroOfType =
                IlMachineState.cliTypeZeroOf
                    loggerFactory
                    baseClassTypes
                    assy
                    elementType
                    declaringTypeGenerics
                    ImmutableArray.Empty
                    state

            let contents = EvalStackValue.toCliTypeCoerced zeroOfType contents

            IlMachineState.setArrayValue arr contents index state
            |> IlMachineState.advanceProgramCounter thread
            |> Tuple.withRight WhatWeDid.Executed

        | Ldelem ->
            let declaringTypeGenerics = currentMethod.DeclaringType.Generics

            let state, assy, elementType =
                match metadataToken with
                | MetadataToken.TypeDefinition defn ->
                    state,
                    activeAssy,
                    activeAssy.TypeDefs.[defn]
                    |> TypeInfo.mapGeneric (fun (p, _) -> TypeDefn.GenericTypeParameter p.SequenceNumber)
                | MetadataToken.TypeSpecification spec ->
                    let state, assy, ty =
                        IlMachineState.resolveTypeFromSpecConcrete
                            loggerFactory
                            baseClassTypes
                            spec
                            activeAssy
                            declaringTypeGenerics
                            currentMethod.Generics
                            state

                    state, assy, ty
                | x -> failwith $"TODO: Ldelem element type resolution unimplemented for {x}"

            let index, state = IlMachineState.popEvalStack thread state

            let index =
                match index with
                | EvalStackValue.Int32 i -> i
                | _ -> failwith $"Expected int32 index in Stelem, but got: {index}"

            let arr, state = IlMachineState.popEvalStack thread state

            let arr =
                match arr with
                | EvalStackValue.ManagedPointer (ManagedPointerSource.Heap addr)
                | EvalStackValue.ObjectRef addr -> addr
                | _ -> failwith $"expected heap allocation for array, got {arr}"

            let toPush =
                match state.ManagedHeap.Arrays.TryGetValue arr with
                | false, _ -> failwith $"unexpectedly failed to find array allocation {arr} in Ldelem"
                | true, v ->
                    if 0 <= index && index < v.Elements.Length then
                        v.Elements.[index]
                    else
                        failwith "TODO: raise an out of bounds"

            IlMachineState.pushToEvalStack toPush thread state
            |> IlMachineState.advanceProgramCounter thread
            |> Tuple.withRight WhatWeDid.Executed
        | Initobj ->
            let addr, state = IlMachineState.popEvalStack thread state
            let declaringTypeGenerics = currentMethod.DeclaringType.Generics

            let state, assy, ty =
                match metadataToken with
                | MetadataToken.TypeSpecification spec ->
                    let state, assy, ty =
                        IlMachineState.resolveTypeFromSpecConcrete
                            loggerFactory
                            baseClassTypes
                            spec
                            activeAssy
                            declaringTypeGenerics
                            currentMethod.Generics
                            state

                    state, assy, ty
                | MetadataToken.TypeDefinition defn ->
                    let state, assy, ty =
                        IlMachineState.resolveTypeFromDefnConcrete
                            loggerFactory
                            baseClassTypes
                            defn
                            activeAssy
                            declaringTypeGenerics
                            currentMethod.Generics
                            state

                    state, assy, ty
                | x -> failwith $"unexpected in Initobj: %O{x}"

            let state =
                match addr with
                | EvalStackValue.ManagedPointer src ->
                    match src with
                    | ManagedPointerSource.Null -> failwith "TODO: probably NRE here"
                    | ManagedPointerSource.Heap _ -> failwith "TODO: heap"
                    | ManagedPointerSource.LocalVariable (thread, frame, var) ->
                        // Create zero-initialized fields based on the type info
                        let state, zeroFields =
                            ((state, []), ty.Fields)
                            ||> List.fold (fun (state, acc) field ->
                                // Concretize the field type
                                let state, fieldHandle =
                                    IlMachineState.concretizeType
                                        baseClassTypes
                                        state
                                        assy.Name
                                        declaringTypeGenerics
                                        currentMethod.Generics
                                        field.Signature

                                // Get zero value for the field type
                                let zero, state =
                                    IlMachineState.cliTypeZeroOfHandle state baseClassTypes fieldHandle

                                let field =
                                    {
                                        Name = field.Name
                                        Contents = zero
                                        Offset = field.Offset
                                    }

                                state, field :: acc
                            )
                            |> fun (state, fields) -> state, List.rev fields

                        // Create the value type with zero-initialized fields
                        let newValue = zeroFields |> CliValueType.OfFields |> CliType.ValueType

                        state |> IlMachineState.setLocalVariable thread frame var newValue
                    | ManagedPointerSource.Argument (thread, frame, arg) -> failwith "TODO: Argument"
                    | ManagedPointerSource.ArrayIndex (arr, index) -> failwith "todo: array index"
                    | Field (managedPointerSource, fieldName) -> failwith "todo"
                | addr -> failwith $"Bad address in Initobj: {addr}"

            state
            |> IlMachineState.advanceProgramCounter thread
            |> Tuple.withRight WhatWeDid.Executed
        | Ldsflda ->

            // TODO: check whether we should throw FieldAccessException

            let field =
                match metadataToken with
                | MetadataToken.FieldDefinition fieldHandle ->
                    match activeAssy.Fields.TryGetValue fieldHandle with
                    | false, _ -> failwith "TODO: Ldsflda - throw MissingFieldException"
                    | true, field ->
                        field
                        |> FieldInfo.mapTypeGenerics (fun _ -> failwith "generics not allowed on FieldDefinition")
                | t -> failwith $"Unexpectedly asked to load a non-field: {t}"

            let state, declaringTypeHandle, typeGenerics =
                IlMachineState.concretizeFieldForExecution loggerFactory baseClassTypes thread field state

            match IlMachineStateExecution.loadClass loggerFactory baseClassTypes declaringTypeHandle thread state with
            | FirstLoadThis state -> state, WhatWeDid.SuspendedForClassInit
            | NothingToDo state ->

            if TypeDefn.isManaged field.Signature then
                match IlMachineState.getStatic declaringTypeHandle field.Name state with
                | Some v ->
                    IlMachineState.pushToEvalStack v thread state
                    |> IlMachineState.advanceProgramCounter thread
                    |> Tuple.withRight WhatWeDid.Executed
                | None ->
                    // Field is not yet initialised
                    let state, zero =
                        IlMachineState.cliTypeZeroOf
                            loggerFactory
                            baseClassTypes
                            activeAssy
                            field.Signature
                            typeGenerics
                            ImmutableArray.Empty // field can't have its own generics
                            state

                    IlMachineState.setStatic declaringTypeHandle field.Name zero state
                    |> IlMachineState.pushToEvalStack (CliType.ObjectRef None) thread
                    |> IlMachineState.advanceProgramCounter thread
                    |> Tuple.withRight WhatWeDid.Executed
            else
                failwith "TODO: Ldsflda - push unmanaged pointer"

        | Ldftn ->
            let method, methodGenerics =
                match metadataToken with
                | MetadataToken.MethodDef handle ->
                    let method =
                        activeAssy.Methods.[handle]
                        |> MethodInfo.mapTypeGenerics (fun (par, _) -> TypeDefn.GenericTypeParameter par.SequenceNumber)

                    method, None
                | MetadataToken.MethodSpecification h ->
                    let spec = activeAssy.MethodSpecs.[h]

                    match spec.Method with
                    | MetadataToken.MethodDef token ->
                        let method =
                            activeAssy.Methods.[token]
                            |> MethodInfo.mapTypeGenerics (fun (par, _) ->
                                TypeDefn.GenericTypeParameter par.SequenceNumber
                            )

                        method, Some spec.Signature
                    | k -> failwith $"Unrecognised MethodSpecification kind: %O{k}"
                | t -> failwith $"Unexpectedly asked to Ldftn a non-method: {t}"

            let state, concretizedMethod, _declaringTypeHandle =
                IlMachineState.concretizeMethodForExecution
                    loggerFactory
                    baseClassTypes
                    thread
                    method
                    methodGenerics
                    None
                    state

            logger.LogDebug (
                "Pushed pointer to function {LdFtnAssembly}.{LdFtnType}.{LdFtnMethodName}",
                method.DeclaringType.Assembly.Name,
                method.DeclaringType.Name,
                method.Name
            )

            state
            |> IlMachineState.pushToEvalStack'
                (EvalStackValue.NativeInt (NativeIntSource.FunctionPointer concretizedMethod))
                thread
            |> IlMachineState.advanceProgramCounter thread
            |> Tuple.withRight WhatWeDid.Executed
        | Stobj -> failwith "TODO: Stobj unimplemented"
        | Constrained -> failwith "TODO: Constrained unimplemented"
        | Ldtoken ->
            // Helper function to handle type tokens and create RuntimeTypeHandle
            let handleTypeToken (typeDefn : TypeDefn) (state : IlMachineState) : IlMachineState =
                let ty = baseClassTypes.RuntimeTypeHandle
                let field = ty.Fields |> List.exactlyOne

                if field.Name <> "m_type" then
                    failwith $"unexpected field name ${field.Name} for BCL type RuntimeTypeHandle"

                let methodGenerics = currentMethod.Generics
                let typeGenerics = currentMethod.DeclaringType.Generics

                let state, handle =
                    IlMachineState.concretizeType
                        baseClassTypes
                        state
                        activeAssy.Name
                        typeGenerics
                        methodGenerics
                        typeDefn

                let alloc, state = IlMachineState.getOrAllocateType baseClassTypes handle state

                let vt =
                    // https://github.com/dotnet/runtime/blob/2b21c73fa2c32fa0195e4a411a435dda185efd08/src/coreclr/System.Private.CoreLib/src/System/RuntimeHandles.cs#L92
                    {
                        Name = "m_type"
                        Contents = CliType.ObjectRef (Some alloc)
                        Offset = None
                    }
                    |> List.singleton
                    |> CliValueType.OfFields

                IlMachineState.pushToEvalStack (CliType.ValueType vt) thread state

            let state =
                match metadataToken with
                | MetadataToken.FieldDefinition h ->
                    // TODO: how do we know what concrete type this is a field on?
                    let runtimeFieldHandle, state =
                        IlMachineState.getOrAllocateField loggerFactory baseClassTypes activeAssy.Name h state

                    IlMachineState.pushToEvalStack runtimeFieldHandle thread state
                | MetadataToken.MethodDef h ->
                    let ty = baseClassTypes.RuntimeMethodHandle
                    let field = ty.Fields |> List.exactlyOne
                    failwith ""
                | MetadataToken.TypeSpecification h ->
                    let ty = baseClassTypes.RuntimeTypeHandle
                    let field = ty.Fields |> List.exactlyOne

                    if field.Name <> "m_type" then
                        failwith $"unexpected field name ${field.Name} for BCL type RuntimeTypeHandle"

                    let typeGenerics = currentMethod.DeclaringType.Generics
                    let methodGenerics = currentMethod.Generics

                    let state, assy, typeDefn =
                        IlMachineState.resolveTypeFromSpecConcrete
                            loggerFactory
                            baseClassTypes
                            h
                            activeAssy
                            typeGenerics
                            methodGenerics
                            state

                    let stk =
                        match
                            DumpedAssembly.resolveBaseType
                                baseClassTypes
                                state._LoadedAssemblies
                                assy.Name
                                typeDefn.BaseType
                        with
                        | ResolvedBaseType.ValueType
                        | ResolvedBaseType.Enum -> SignatureTypeKind.ValueType
                        | ResolvedBaseType.Delegate
                        | ResolvedBaseType.Object -> SignatureTypeKind.Class

                    let typeDefn =
                        TypeDefn.FromDefinition (
                            ComparableTypeDefinitionHandle.Make typeDefn.TypeDefHandle,
                            assy.Name.FullName,
                            stk
                        )

                    let state, handle =
                        IlMachineState.concretizeType
                            baseClassTypes
                            state
                            assy.Name
                            typeGenerics
                            methodGenerics
                            typeDefn

                    let alloc, state = IlMachineState.getOrAllocateType baseClassTypes handle state

                    let vt =
                        {
                            Fields = [ "m_type", CliType.ObjectRef (Some alloc) ]
                        }

                    IlMachineState.pushToEvalStack (CliType.ValueType vt) thread state
                | MetadataToken.TypeReference h ->
                    let ty = baseClassTypes.RuntimeTypeHandle
                    let field = ty.Fields |> List.exactlyOne

                    if field.Name <> "m_type" then
                        failwith $"unexpected field name ${field.Name} for BCL type RuntimeTypeHandle"

                    let methodGenerics = currentMethod.Generics

                    let typeGenerics = currentMethod.DeclaringType.Generics

                    let state, typeDefn, assy =
                        IlMachineState.lookupTypeRef loggerFactory baseClassTypes state activeAssy typeGenerics h

                    let state, handle =
                        IlMachineState.concretizeType
                            baseClassTypes
                            state
                            assy.Name
                            typeGenerics
                            methodGenerics
                            typeDefn

                    let alloc, state = IlMachineState.getOrAllocateType baseClassTypes handle state

                    let vt =
                        {
                            Fields = [ "m_type", CliType.ObjectRef (Some alloc) ]
                        }

                    IlMachineState.pushToEvalStack (CliType.ValueType vt) thread state
                | MetadataToken.TypeDefinition h ->
<<<<<<< HEAD
                    let state, typeDefn = lookupTypeDefn baseClassTypes state activeAssy h
                    handleTypeToken typeDefn state
                | MetadataToken.TypeSpecification h ->
                    // Get the TypeSpec from the assembly and use its signature
                    let typeSpec = activeAssy.TypeSpecs.[h]
                    handleTypeToken typeSpec.Signature state
=======
                    let ty = baseClassTypes.RuntimeTypeHandle
                    let field = ty.Fields |> List.exactlyOne

                    if field.Name <> "m_type" then
                        failwith $"unexpected field name ${field.Name} for BCL type RuntimeTypeHandle"

                    let methodGenerics = currentMethod.Generics

                    let typeGenerics = currentMethod.DeclaringType.Generics

                    let state, typeDefn =
                        IlMachineState.lookupTypeDefn baseClassTypes state activeAssy h

                    let state, handle =
                        IlMachineState.concretizeType
                            baseClassTypes
                            state
                            activeAssy.Name
                            typeGenerics
                            methodGenerics
                            typeDefn

                    let alloc, state = IlMachineState.getOrAllocateType baseClassTypes handle state

                    let vt =
                        {
                            Fields = [ "m_type", CliType.ObjectRef (Some alloc) ]
                        }

                    IlMachineState.pushToEvalStack (CliType.ValueType vt) thread state
>>>>>>> 9afc7efe
                | _ -> failwith $"Unexpected metadata token %O{metadataToken} in LdToken"

            state
            |> IlMachineState.advanceProgramCounter thread
            |> Tuple.withRight WhatWeDid.Executed
        | Cpobj -> failwith "TODO: Cpobj unimplemented"
        | Ldobj -> failwith "TODO: Ldobj unimplemented"
        | Sizeof ->
            let state, ty, assy =
                match metadataToken with
                | MetadataToken.TypeDefinition h ->
                    let state, ty = IlMachineState.lookupTypeDefn baseClassTypes state activeAssy h
                    state, ty, activeAssy
                | MetadataToken.TypeReference ref ->
                    IlMachineState.lookupTypeRef
                        loggerFactory
                        baseClassTypes
                        state
                        activeAssy
                        currentMethod.DeclaringType.Generics
                        ref
                | _ -> failwith $"unexpected token {metadataToken} in Sizeof"

            let state, typeHandle =
                IlMachineState.concretizeType
                    baseClassTypes
                    state
                    assy.Name
                    currentMethod.DeclaringType.Generics
                    currentMethod.Generics
                    ty

            let zero, state = IlMachineState.cliTypeZeroOfHandle state baseClassTypes typeHandle

            let size = CliType.sizeOf zero

            state
            |> IlMachineState.pushToEvalStack (CliType.Numeric (CliNumericType.Int32 size)) thread
            |> IlMachineState.advanceProgramCounter thread
            |> Tuple.withRight WhatWeDid.Executed
        | Calli -> failwith "TODO: Calli unimplemented"
        | Unbox -> failwith "TODO: Unbox unimplemented"
        | Ldvirtftn -> failwith "TODO: Ldvirtftn unimplemented"
        | Mkrefany -> failwith "TODO: Mkrefany unimplemented"
        | Refanyval -> failwith "TODO: Refanyval unimplemented"
        | Jmp -> failwith "TODO: Jmp unimplemented"<|MERGE_RESOLUTION|>--- conflicted
+++ resolved
@@ -1375,8 +1375,12 @@
 
                     let vt =
                         {
-                            Fields = [ "m_type", CliType.ObjectRef (Some alloc) ]
+                            Name = "m_type"
+                            Contents = CliType.ObjectRef (Some alloc)
+                            Offset = None
                         }
+                        |> List.singleton
+                        |> CliValueType.OfFields
 
                     IlMachineState.pushToEvalStack (CliType.ValueType vt) thread state
                 | MetadataToken.TypeReference h ->
@@ -1406,50 +1410,17 @@
 
                     let vt =
                         {
-                            Fields = [ "m_type", CliType.ObjectRef (Some alloc) ]
+                            Name = "m_type"
+                            Contents = CliType.ObjectRef (Some alloc)
+                            Offset = None
                         }
+                        |> List.singleton
+                        |> CliValueType.OfFields
 
                     IlMachineState.pushToEvalStack (CliType.ValueType vt) thread state
                 | MetadataToken.TypeDefinition h ->
-<<<<<<< HEAD
-                    let state, typeDefn = lookupTypeDefn baseClassTypes state activeAssy h
+                    let state, typeDefn = IlMachineState.lookupTypeDefn baseClassTypes state activeAssy h
                     handleTypeToken typeDefn state
-                | MetadataToken.TypeSpecification h ->
-                    // Get the TypeSpec from the assembly and use its signature
-                    let typeSpec = activeAssy.TypeSpecs.[h]
-                    handleTypeToken typeSpec.Signature state
-=======
-                    let ty = baseClassTypes.RuntimeTypeHandle
-                    let field = ty.Fields |> List.exactlyOne
-
-                    if field.Name <> "m_type" then
-                        failwith $"unexpected field name ${field.Name} for BCL type RuntimeTypeHandle"
-
-                    let methodGenerics = currentMethod.Generics
-
-                    let typeGenerics = currentMethod.DeclaringType.Generics
-
-                    let state, typeDefn =
-                        IlMachineState.lookupTypeDefn baseClassTypes state activeAssy h
-
-                    let state, handle =
-                        IlMachineState.concretizeType
-                            baseClassTypes
-                            state
-                            activeAssy.Name
-                            typeGenerics
-                            methodGenerics
-                            typeDefn
-
-                    let alloc, state = IlMachineState.getOrAllocateType baseClassTypes handle state
-
-                    let vt =
-                        {
-                            Fields = [ "m_type", CliType.ObjectRef (Some alloc) ]
-                        }
-
-                    IlMachineState.pushToEvalStack (CliType.ValueType vt) thread state
->>>>>>> 9afc7efe
                 | _ -> failwith $"Unexpected metadata token %O{metadataToken} in LdToken"
 
             state
