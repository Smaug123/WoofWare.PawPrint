--- conflicted
+++ resolved
@@ -554,12 +554,7 @@
             let toStore = EvalStackValue.toCliTypeCoerced zero popped
 
             let state =
-<<<<<<< HEAD
-                state
-                |> IlMachineState.setStatic field.DeclaringType field.Name toStore
-=======
                 IlMachineState.setStatic field.DeclaringType field.Name toStore state
->>>>>>> 8747dc4b
                 |> IlMachineState.advanceProgramCounter thread
 
             state, WhatWeDid.Executed
@@ -952,8 +947,10 @@
                     // this is a struct; it contains one field, an IRuntimeFieldInfo
                     // https://github.com/dotnet/runtime/blob/1d1bf92fcf43aa6981804dc53c5174445069c9e4/src/coreclr/System.Private.CoreLib/src/System/RuntimeHandles.cs#L1097
                     let field = ty.Fields |> List.exactlyOne
+
                     if field.Name <> "m_ptr" then
                         failwith $"unexpected field name ${field.Name} for BCL type RuntimeFieldHandle"
+
                     failwith ""
                 | MetadataToken.MethodDef h ->
                     let ty = baseClassTypes.RuntimeMethodHandle
