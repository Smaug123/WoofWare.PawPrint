--- conflicted
+++ resolved
@@ -7,11 +7,8 @@
 
   <ItemGroup>
     <Compile Include="Tuple.fs" />
-<<<<<<< HEAD
     <Compile Include="List.fs" />
-=======
     <Compile Include="ImmutableArray.fs" />
->>>>>>> e2e3d5c3
     <Compile Include="Result.fs" />
     <Compile Include="Constants.fs" />
     <Compile Include="Corelib.fs" />
