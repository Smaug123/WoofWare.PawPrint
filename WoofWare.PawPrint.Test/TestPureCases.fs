namespace WoofWare.Pawprint.Test

open System.Collections.Immutable
open System.IO
open FsUnitTyped
open NUnit.Framework
open WoofWare.DotnetRuntimeLocator
open WoofWare.PawPrint
open WoofWare.PawPrint.ExternImplementations
open WoofWare.PawPrint.Test

[<TestFixture>]
[<Parallelizable(ParallelScope.All)>]
module TestPureCases =
    let assy = typeof<RunResult>.Assembly

    let unimplemented =
        [
            {
                FileName = "CrossAssemblyTypes.cs"
                ExpectedReturnCode = 0
                NativeImpls = MockEnv.make ()
            }
            {
                FileName = "OverlappingStructs.cs"
                ExpectedReturnCode = 0
                NativeImpls = MockEnv.make ()
            }
            {
                FileName = "AdvancedStructLayout.cs"
                ExpectedReturnCode = 0
                NativeImpls = MockEnv.make ()
            }
            {
                FileName = "InitializeArray.cs"
                ExpectedReturnCode = 0
                NativeImpls = MockEnv.make ()
            }
            {
                FileName = "Threads.cs"
                ExpectedReturnCode = 3
                NativeImpls = MockEnv.make ()
            }
            {
                FileName = "ComplexTryCatch.cs"
                ExpectedReturnCode = 14
                NativeImpls = NativeImpls.PassThru ()
            }
            {
                FileName = "ResizeArray.cs"
                ExpectedReturnCode = 114
                NativeImpls = MockEnv.make ()
            }
            {
                FileName = "Sizeof.cs"
                ExpectedReturnCode = 0
                NativeImpls = MockEnv.make ()
            }
            {
                FileName = "LdtokenField.cs"
                ExpectedReturnCode = 0
                NativeImpls = MockEnv.make ()
            }
        ]

    let cases : EndToEndTestCase list =
        [
            {
                FileName = "NoOp.cs"
                ExpectedReturnCode = 1
                NativeImpls = MockEnv.make ()
            }
            {
                FileName = "UnsafeAs.cs"
                ExpectedReturnCode = 0
                NativeImpls = MockEnv.make ()
            }
            {
                FileName = "Initobj.cs"
                ExpectedReturnCode = 0
                NativeImpls = MockEnv.make ()
            }
<<<<<<< HEAD
=======
            {
                FileName = "UnsafeAs.cs"
                ExpectedReturnCode = 0
                NativeImpls = MockEnv.make ()
            }
        ]

    let cases : EndToEndTestCase list =
        [
>>>>>>> 4de0dbd8
            {
                FileName = "GenericEdgeCases.cs"
                ExpectedReturnCode = 0
                NativeImpls = MockEnv.make ()
            }
            {
                FileName = "TestShl.cs"
                ExpectedReturnCode = 0
                NativeImpls = MockEnv.make ()
            }
            {
                FileName = "TestShr.cs"
                ExpectedReturnCode = 0
                NativeImpls = MockEnv.make ()
            }
            {
                FileName = "StaticVariables.cs"
                ExpectedReturnCode = 0
                NativeImpls = MockEnv.make ()
            }
            {
                FileName = "Ldind.cs"
                ExpectedReturnCode = 0
                NativeImpls = MockEnv.make ()
            }
            {
                FileName = "CustomDelegate.cs"
                ExpectedReturnCode = 8
                NativeImpls = MockEnv.make ()
            }
            {
                FileName = "ArgumentOrdering.cs"
                ExpectedReturnCode = 0
                NativeImpls = MockEnv.make ()
            }
            {
                FileName = "BasicLock.cs"
                ExpectedReturnCode = 1
                NativeImpls =
                    let mock = MockEnv.make ()

                    { mock with
                        System_Threading_Monitor = System_Threading_Monitor.passThru
                    }
            }
            {
                FileName = "TriangleNumber.cs"
                ExpectedReturnCode = 10
                NativeImpls = MockEnv.make ()
            }
            {
                FileName = "ExceptionWithNoOpFinally.cs"
                ExpectedReturnCode = 3
                NativeImpls = MockEnv.make ()
            }
            {
                FileName = "ExceptionWithNoOpCatch.cs"
                ExpectedReturnCode = 10
                NativeImpls = MockEnv.make ()
            }
            {
                FileName = "Floats.cs"
                ExpectedReturnCode = 0
                NativeImpls = MockEnv.make ()
            }
            {
                FileName = "TryCatchWithThrowInBody.cs"
                ExpectedReturnCode = 4
                NativeImpls = MockEnv.make ()
            }
            {
                FileName = "Ldelema.cs"
                ExpectedReturnCode = 0
                NativeImpls = MockEnv.make ()
            }
            {
                FileName = "TypeConcretization.cs"
                ExpectedReturnCode = 0
                NativeImpls = MockEnv.make ()
            }
            {
                FileName = "TestOr.cs"
                ExpectedReturnCode = 0
                NativeImpls = MockEnv.make ()
            }
            {
                FileName = "InterfaceDispatch.cs"
                ExpectedReturnCode = 0
                NativeImpls = MockEnv.make ()
            }
            {
                FileName = "Initobj.cs"
                ExpectedReturnCode = 0
                NativeImpls = MockEnv.make ()
            }
        ]

    let runTest (case : EndToEndTestCase) : unit =
        let source = Assembly.getEmbeddedResourceAsString case.FileName assy
        let image = Roslyn.compile [ source ]
        let messages, loggerFactory = LoggerFactory.makeTest ()

        let dotnetRuntimes =
            DotnetRuntime.SelectForDll assy.Location |> ImmutableArray.CreateRange

        use peImage = new MemoryStream (image)

        try
            let realResult = RealRuntime.executeWithRealRuntime [||] image
            realResult.ExitCode |> shouldEqual case.ExpectedReturnCode

            let terminalState, terminatingThread =
                Program.run loggerFactory (Some case.FileName) peImage dotnetRuntimes case.NativeImpls []

            let exitCode =
                match terminalState.ThreadState.[terminatingThread].MethodState.EvaluationStack.Values with
                | [] -> failwith "expected program to return a value, but it returned void"
                | head :: _ ->
                    match head with
                    | EvalStackValue.Int32 i -> i
                    | ret -> failwith $"expected program to return an int, but it returned %O{ret}"

            exitCode |> shouldEqual realResult.ExitCode

        with _ ->
            for message in messages () do
                System.Console.Error.WriteLine $"{message}"

            reraise ()

    [<TestCaseSource(nameof unimplemented)>]
    [<Explicit>]
    let ``Can evaluate C# files, unimplemented`` (case : EndToEndTestCase) = runTest case

    [<TestCaseSource(nameof cases)>]
    let ``Can evaluate C# files`` (case : EndToEndTestCase) = runTest case<|MERGE_RESOLUTION|>--- conflicted
+++ resolved
@@ -61,6 +61,16 @@
                 ExpectedReturnCode = 0
                 NativeImpls = MockEnv.make ()
             }
+            {
+                FileName = "AdvancedStructLayout.cs"
+                ExpectedReturnCode = 0
+                NativeImpls = MockEnv.make ()
+            }
+            {
+                FileName = "OverlappingStructs.cs"
+                ExpectedReturnCode = 0
+                NativeImpls = MockEnv.make ()
+            }
         ]
 
     let cases : EndToEndTestCase list =
@@ -80,18 +90,6 @@
                 ExpectedReturnCode = 0
                 NativeImpls = MockEnv.make ()
             }
-<<<<<<< HEAD
-=======
-            {
-                FileName = "UnsafeAs.cs"
-                ExpectedReturnCode = 0
-                NativeImpls = MockEnv.make ()
-            }
-        ]
-
-    let cases : EndToEndTestCase list =
-        [
->>>>>>> 4de0dbd8
             {
                 FileName = "GenericEdgeCases.cs"
                 ExpectedReturnCode = 0
