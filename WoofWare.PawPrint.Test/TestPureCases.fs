namespace WoofWare.Pawprint.Test

open System.Collections.Immutable
open System.IO
open FsUnitTyped
open NUnit.Framework
open WoofWare.DotnetRuntimeLocator
open WoofWare.PawPrint
open WoofWare.PawPrint.ExternImplementations
open WoofWare.PawPrint.Test

[<TestFixture>]
[<Parallelizable(ParallelScope.All)>]
module TestPureCases =
    let assy = typeof<RunResult>.Assembly

    let unimplemented =
        [
            {
                FileName = "TestShl.cs"
                ExpectedReturnCode = 0
                NativeImpls = MockEnv.make ()
                LocalVariablesOfMain = None
            }
            {
                FileName = "TestShr.cs"
                ExpectedReturnCode = 0
                NativeImpls = MockEnv.make ()
                LocalVariablesOfMain = None
            }
            {
                FileName = "Threads.cs"
                ExpectedReturnCode = 3
                NativeImpls = MockEnv.make ()
                LocalVariablesOfMain = [] |> Some
            }
            {
                FileName = "ComplexTryCatch.cs"
                ExpectedReturnCode = 14
                NativeImpls = NativeImpls.PassThru ()
                LocalVariablesOfMain =
                    [
                        4
                        20
                        115
                        12
                        1
                        10
                        2
                        112
                        12
                        1111
                        42
                        99
                        25
                        50
                        123
                        20
                        35
                        5
                        11111
                        100001
                    ]
                    |> List.map (fun i -> CliType.Numeric (CliNumericType.Int32 i))
                    |> Some
            }
            {
                FileName = "ResizeArray.cs"
                ExpectedReturnCode = 109
                NativeImpls = MockEnv.make ()
                LocalVariablesOfMain = [ CliType.Numeric (CliNumericType.Int32 10) ] |> Some
            }
        ]

    let cases : TestCase list =
        [
            {
                FileName = "NoOp.cs"
                ExpectedReturnCode = 1
                NativeImpls = MockEnv.make ()
                LocalVariablesOfMain = [ CliType.Numeric (CliNumericType.Int32 1) ] |> Some
            }
            {
                FileName = "StaticVariables.cs"
                ExpectedReturnCode = 0
                NativeImpls = MockEnv.make ()
                LocalVariablesOfMain = None
            }
            {
                FileName = "Ldind.cs"
                ExpectedReturnCode = 0
                NativeImpls = MockEnv.make ()
                LocalVariablesOfMain =
                    [
                        // `failures`
                        CliType.Numeric (CliNumericType.Int32 0)
                        // Return value
                        CliType.Numeric (CliNumericType.Int32 0)
                    ]
                    |> Some
            }
            {
                FileName = "CustomDelegate.cs"
                ExpectedReturnCode = 8
                NativeImpls = MockEnv.make ()
                LocalVariablesOfMain =
                    [
                        // filter
                        CliType.ObjectRef (Some (ManagedHeapAddress 2))
                        // result
                        CliType.OfBool true
                        // result, cloned for "if(result)" check
                        CliType.OfBool true
                        // ret
                        CliType.Numeric (CliNumericType.Int32 8)
                    ]
                    |> Some
            }
            {
                FileName = "ArgumentOrdering.cs"
                ExpectedReturnCode = 0
                NativeImpls = MockEnv.make ()
                LocalVariablesOfMain = None
            }
            {
                FileName = "BasicLock.cs"
                ExpectedReturnCode = 1
                NativeImpls =
                    let mock = MockEnv.make ()

                    { mock with
                        System_Threading_Monitor = System_Threading_Monitor.passThru
                    }
                LocalVariablesOfMain =
                    [
                        // Four variables:
                        // locker
                        CliType.ObjectRef (Some (ManagedHeapAddress 2))
                        // a copy of locker, taken so that the contents of the implicit `finally` have a stable copy
                        CliType.ObjectRef (Some (ManagedHeapAddress 2))
                        // out param of `ReliableEnter`
                        CliType.OfBool true
                        // return value
                        CliType.Numeric (CliNumericType.Int32 1)
                    ]
                    |> Some
            }
            {
                FileName = "TriangleNumber.cs"
                ExpectedReturnCode = 10
                NativeImpls = MockEnv.make ()
                LocalVariablesOfMain =
                    [
                        // answer
                        CliType.Numeric (CliNumericType.Int32 10)
                        // i
                        CliType.Numeric (CliNumericType.Int32 5)
                        // End-loop condition
                        CliType.OfBool false
                        // Ret
                        CliType.Numeric (CliNumericType.Int32 10)
                    ]
                    |> Some
            }
            {
                FileName = "ExceptionWithNoOpFinally.cs"
                ExpectedReturnCode = 3
                NativeImpls = MockEnv.make ()
                LocalVariablesOfMain =
                    [
                        // Variable 1 is `x`, variable 2 is the implicit return value
                        4
                        3
                    ]
                    |> List.map (fun i -> CliType.Numeric (CliNumericType.Int32 i))
                    |> Some
            }
            {
                FileName = "ExceptionWithNoOpCatch.cs"
                ExpectedReturnCode = 10
                NativeImpls = MockEnv.make ()
                LocalVariablesOfMain = [ CliType.Numeric (CliNumericType.Int32 10) ] |> Some
            }
            {
                FileName = "Floats.cs"
                ExpectedReturnCode = 0
                NativeImpls = MockEnv.make ()
                LocalVariablesOfMain = None
            }
            {
                FileName = "TryCatchWithThrowInBody.cs"
                ExpectedReturnCode = 4
                NativeImpls = MockEnv.make ()
                LocalVariablesOfMain =
                    [
                        // one variable is x, one variable is the return value which also happens to have the same value
                        4
                        4
                    ]
                    |> List.map (fun i -> CliType.Numeric (CliNumericType.Int32 i))
                    |> Some
            }
            {
                FileName = "Ldelema.cs"
                ExpectedReturnCode = 0
                NativeImpls = MockEnv.make ()
                LocalVariablesOfMain = None
            }
            {
<<<<<<< HEAD
                FileName = "TypeConcretization.cs"
                ExpectedReturnCode = 0
                NativeImpls = MockEnv.make ()
                LocalVariablesOfMain = None
            }
            {
                FileName = "CrossAssemblyTypes.cs"
                ExpectedReturnCode = 0
                NativeImpls = MockEnv.make ()
                LocalVariablesOfMain = None
            }
            {
                FileName = "GenericEdgeCases.cs"
=======
                FileName = "TestOr.cs"
>>>>>>> af3e4f20
                ExpectedReturnCode = 0
                NativeImpls = MockEnv.make ()
                LocalVariablesOfMain = None
            }
        ]

    [<TestCaseSource(nameof cases)>]
    let ``Can evaluate C# files`` (case : TestCase) : unit =
        let source = Assembly.getEmbeddedResourceAsString case.FileName assy
        let image = Roslyn.compile [ source ]
        let messages, loggerFactory = LoggerFactory.makeTest ()

        let dotnetRuntimes =
            DotnetRuntime.SelectForDll assy.Location |> ImmutableArray.CreateRange

        use peImage = new MemoryStream (image)

        try
            let terminalState, terminatingThread =
                Program.run loggerFactory (Some case.FileName) peImage dotnetRuntimes case.NativeImpls []

            let realResult = RealRuntime.executeWithRealRuntime [||] image

            let exitCode =
                match terminalState.ThreadState.[terminatingThread].MethodState.EvaluationStack.Values with
                | [] -> failwith "expected program to return a value, but it returned void"
                | head :: _ ->
                    match head with
                    | EvalStackValue.Int32 i -> i
                    | ret -> failwith $"expected program to return an int, but it returned %O{ret}"

            exitCode |> shouldEqual realResult.ExitCode

            exitCode |> shouldEqual case.ExpectedReturnCode

            let finalVariables =
                terminalState.ThreadState.[terminatingThread].MethodState.LocalVariables
                |> Seq.toList

            match case.LocalVariablesOfMain with
            | None -> ()
            | Some expected -> finalVariables |> shouldEqual expected
        with _ ->
            for message in messages () do
                System.Console.Error.WriteLine $"{message}"

            reraise ()

    [<TestCaseSource(nameof unimplemented)>]
    [<Explicit "not yet implemented">]
    let ``Can evaluate C# files, unimplemented`` (case : TestCase) : unit =
        let source = Assembly.getEmbeddedResourceAsString case.FileName assy
        let image = Roslyn.compile [ source ]
        let messages, loggerFactory = LoggerFactory.makeTest ()

        let dotnetRuntimes =
            DotnetRuntime.SelectForDll assy.Location |> ImmutableArray.CreateRange

        use peImage = new MemoryStream (image)

        try
            let terminalState, terminatingThread =
                Program.run loggerFactory (Some case.FileName) peImage dotnetRuntimes case.NativeImpls []

            let exitCode =
                match terminalState.ThreadState.[terminatingThread].MethodState.EvaluationStack.Values with
                | [] -> failwith "expected program to return a value, but it returned void"
                | head :: _ ->
                    match head with
                    | EvalStackValue.Int32 i -> i
                    | ret -> failwith $"expected program to return an int, but it returned %O{ret}"

            exitCode |> shouldEqual case.ExpectedReturnCode

        with _ ->
            for message in messages () do
                System.Console.Error.WriteLine $"{message}"

            reraise ()<|MERGE_RESOLUTION|>--- conflicted
+++ resolved
@@ -207,7 +207,6 @@
                 LocalVariablesOfMain = None
             }
             {
-<<<<<<< HEAD
                 FileName = "TypeConcretization.cs"
                 ExpectedReturnCode = 0
                 NativeImpls = MockEnv.make ()
@@ -221,9 +220,12 @@
             }
             {
                 FileName = "GenericEdgeCases.cs"
-=======
+                ExpectedReturnCode = 0
+                NativeImpls = MockEnv.make ()
+                LocalVariablesOfMain = None
+            }
+            {
                 FileName = "TestOr.cs"
->>>>>>> af3e4f20
                 ExpectedReturnCode = 0
                 NativeImpls = MockEnv.make ()
                 LocalVariablesOfMain = None
