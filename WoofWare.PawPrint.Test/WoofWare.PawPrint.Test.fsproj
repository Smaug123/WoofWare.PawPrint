<Project Sdk="Microsoft.NET.Sdk">

  <PropertyGroup>
    <TargetFramework>net9.0</TargetFramework>
    <IsPackable>false</IsPackable>
    <OutputType>Exe</OutputType>
  </PropertyGroup>

  <ItemGroup>
    <Compile Include="LoggerFactory.fs" />
    <Compile Include="Assembly.fs" />
    <Compile Include="Roslyn.fs" />
    <Compile Include="RealRuntime.fs" />
    <Compile Include="TestHarness.fs"/>
    <Compile Include="TestPureCases.fs" />
    <Compile Include="TestImpureCases.fs" />
  </ItemGroup>
  <ItemGroup>
<<<<<<< HEAD
    <EmbeddedResource Include="sourcesPure\BasicLock.cs" />
    <EmbeddedResource Include="sourcesPure\Floats.cs" />
    <EmbeddedResource Include="sourcesPure\NoOp.cs" />
    <EmbeddedResource Include="sourcesPure\InitializeArray.cs" />
    <EmbeddedResource Include="sourcesPure\LdtokenField.cs" />
    <EmbeddedResource Include="sourcesPure\StaticVariables.cs" />
    <EmbeddedResource Include="sourcesPure\Ldelema.cs" />
    <EmbeddedResource Include="sourcesPure\InterfaceDispatch.cs" />
    <EmbeddedResource Include="sourcesPure\ExceptionWithNoOpCatch.cs" />
    <EmbeddedResource Include="sourcesPure\ExceptionWithNoOpFinally.cs" />
    <EmbeddedResource Include="sourcesPure\TryCatchWithThrowInBody.cs" />
    <EmbeddedResource Include="sourcesPure\ComplexTryCatch.cs" />
    <EmbeddedResource Include="sourcesPure\TriangleNumber.cs" />
    <EmbeddedResource Include="sourcesPure\Threads.cs" />
    <EmbeddedResource Include="sourcesPure\ResizeArray.cs" />
    <EmbeddedResource Include="sourcesPure\ArgumentOrdering.cs" />
    <EmbeddedResource Include="sourcesPure\TestShl.cs" />
    <EmbeddedResource Include="sourcesPure\TestShr.cs" />
    <EmbeddedResource Include="sourcesPure\TestOr.cs" />
    <EmbeddedResource Include="sourcesPure\CustomDelegate.cs" />
    <EmbeddedResource Include="sourcesPure\Ldind.cs" />
    <EmbeddedResource Include="sourcesPure\TypeConcretization.cs" />
    <EmbeddedResource Include="sourcesPure\CrossAssemblyTypes.cs" />
    <EmbeddedResource Include="sourcesPure\GenericEdgeCases.cs" />
    <EmbeddedResource Include="sourcesPure\Sizeof.cs" />
  </ItemGroup>
  <ItemGroup>
    <EmbeddedResource Include="sourcesImpure\WriteLine.cs" />
    <EmbeddedResource Include="sourcesImpure\InstaQuit.cs" />
=======
    <EmbeddedResource Include="sourcesPure\*.cs" />
    <EmbeddedResource Include="sourcesImpure\*.cs" />
>>>>>>> cfd67166
  </ItemGroup>

  <ItemGroup>
    <ProjectReference Include="../WoofWare.PawPrint/WoofWare.PawPrint.fsproj"/>
  </ItemGroup>

  <ItemGroup>
    <PackageReference Include="NUnit" Version="4.4.0"/>
    <PackageReference Include="NUnit3TestAdapter" Version="5.1.0"/>
    <PackageReference Include="FsUnit" Version="7.1.1"/>
    <PackageReference Include="Microsoft.NET.Test.Sdk" Version="17.14.1"/>
    <PackageReference Include="Microsoft.CodeAnalysis.CSharp" Version="4.14.0"/>
    <PackageReference Include="Microsoft.Extensions.Logging.Abstractions" Version="9.0.6" />
    <PackageReference Include="WoofWare.DotnetRuntimeLocator" Version="0.3.2"/>
  </ItemGroup>
</Project>
<|MERGE_RESOLUTION|>--- conflicted
+++ resolved
@@ -16,40 +16,8 @@
     <Compile Include="TestImpureCases.fs" />
   </ItemGroup>
   <ItemGroup>
-<<<<<<< HEAD
-    <EmbeddedResource Include="sourcesPure\BasicLock.cs" />
-    <EmbeddedResource Include="sourcesPure\Floats.cs" />
-    <EmbeddedResource Include="sourcesPure\NoOp.cs" />
-    <EmbeddedResource Include="sourcesPure\InitializeArray.cs" />
-    <EmbeddedResource Include="sourcesPure\LdtokenField.cs" />
-    <EmbeddedResource Include="sourcesPure\StaticVariables.cs" />
-    <EmbeddedResource Include="sourcesPure\Ldelema.cs" />
-    <EmbeddedResource Include="sourcesPure\InterfaceDispatch.cs" />
-    <EmbeddedResource Include="sourcesPure\ExceptionWithNoOpCatch.cs" />
-    <EmbeddedResource Include="sourcesPure\ExceptionWithNoOpFinally.cs" />
-    <EmbeddedResource Include="sourcesPure\TryCatchWithThrowInBody.cs" />
-    <EmbeddedResource Include="sourcesPure\ComplexTryCatch.cs" />
-    <EmbeddedResource Include="sourcesPure\TriangleNumber.cs" />
-    <EmbeddedResource Include="sourcesPure\Threads.cs" />
-    <EmbeddedResource Include="sourcesPure\ResizeArray.cs" />
-    <EmbeddedResource Include="sourcesPure\ArgumentOrdering.cs" />
-    <EmbeddedResource Include="sourcesPure\TestShl.cs" />
-    <EmbeddedResource Include="sourcesPure\TestShr.cs" />
-    <EmbeddedResource Include="sourcesPure\TestOr.cs" />
-    <EmbeddedResource Include="sourcesPure\CustomDelegate.cs" />
-    <EmbeddedResource Include="sourcesPure\Ldind.cs" />
-    <EmbeddedResource Include="sourcesPure\TypeConcretization.cs" />
-    <EmbeddedResource Include="sourcesPure\CrossAssemblyTypes.cs" />
-    <EmbeddedResource Include="sourcesPure\GenericEdgeCases.cs" />
-    <EmbeddedResource Include="sourcesPure\Sizeof.cs" />
-  </ItemGroup>
-  <ItemGroup>
-    <EmbeddedResource Include="sourcesImpure\WriteLine.cs" />
-    <EmbeddedResource Include="sourcesImpure\InstaQuit.cs" />
-=======
     <EmbeddedResource Include="sourcesPure\*.cs" />
     <EmbeddedResource Include="sourcesImpure\*.cs" />
->>>>>>> cfd67166
   </ItemGroup>
 
   <ItemGroup>
