--- conflicted
+++ resolved
@@ -29,7 +29,6 @@
     <EmbeddedResource Include="sourcesPure\Threads.cs" />
     <EmbeddedResource Include="sourcesPure\ResizeArray.cs" />
     <EmbeddedResource Include="sourcesPure\ArgumentOrdering.cs" />
-<<<<<<< HEAD
     <EmbeddedResource Include="sourcesPure\CastClassSimpleInheritance.cs" />
     <EmbeddedResource Include="sourcesPure\IsInstSimpleInheritance.cs" />
     <EmbeddedResource Include="sourcesPure\CastClassNull.cs" />
@@ -52,14 +51,10 @@
     <EmbeddedResource Include="sourcesPure\IsinstInterface.cs" />
     <EmbeddedResource Include="sourcesPure\CustomDelegate.cs" />
     <EmbeddedResource Include="sourcesPure\Ldind.cs" />
-=======
-    <EmbeddedResource Include="sourcesPure\CustomDelegate.cs" />
-    <EmbeddedResource Include="sourcesPure\Ldind.cs" />
   </ItemGroup>
   <ItemGroup>
     <EmbeddedResource Include="sourcesImpure\WriteLine.cs" />
     <EmbeddedResource Include="sourcesImpure\InstaQuit.cs" />
->>>>>>> c859f88f
   </ItemGroup>
 
   <ItemGroup>
@@ -75,13 +70,4 @@
     <PackageReference Include="Microsoft.Extensions.Logging.Abstractions" Version="9.0.6" />
     <PackageReference Include="WoofWare.DotnetRuntimeLocator" Version="0.3.2"/>
   </ItemGroup>
-<<<<<<< HEAD
-
-  <ItemGroup>
-    <EmbeddedResource Include="sourcesImpure\WriteLine.cs" />
-    <EmbeddedResource Include="sourcesImpure\InstaQuit.cs" />
-  </ItemGroup>
-
-=======
->>>>>>> c859f88f
 </Project>
